root = true
[*]
charset = utf-8
indent_style = space
indent_size = 2
end_of_line = lf
insert_final_newline = true
trim_trailing_whitespace = true

<<<<<<< HEAD
[justfile]
=======
[*.py]
>>>>>>> 235a3279
indent_size = 4<|MERGE_RESOLUTION|>--- conflicted
+++ resolved
@@ -1,4 +1,5 @@
 root = true
+
 [*]
 charset = utf-8
 indent_style = space
@@ -7,9 +8,8 @@
 insert_final_newline = true
 trim_trailing_whitespace = true
 
-<<<<<<< HEAD
+[*.py]
+indent_size = 4
+
 [justfile]
-=======
-[*.py]
->>>>>>> 235a3279
 indent_size = 4