"""cccatalog URL Configuration

The `urlpatterns` list routes URLs to views. For more information please see:
    https://docs.djangoproject.com/en/2.0/topics/http/urls/
Examples:
Function views
    1. Add an import:  from my_app import views
    2. Add a URL to urlpatterns:  path('', views.home, name='home')
Class-based views
    1. Add an import:  from other_app.views import Home
    2. Add a URL to urlpatterns:  path('', Home.as_view(), name='home')
Including another URLconf
    1. Import the include() function: from django.urls import include, path
    2. Add a URL to urlpatterns:  path('blog/', include('blog.urls'))
"""
from django.contrib import admin
from django.urls import path, re_path
from django.conf.urls import include
from django.views.generic.base import RedirectView
from cccatalog.api.views.image_views import SearchImages, ImageDetail,\
    Watermark, RelatedImage, OembedView, ReportImageView
from cccatalog.api.views.site_views import HealthCheck, ImageStats, Register, \
    CheckRates, VerifyEmail, Thumbs
from cccatalog.api.views.link_views import CreateShortenedLink, \
    ResolveShortenedLink
from cccatalog.settings import API_VERSION, WATERMARK_ENABLED
from rest_framework import routers
from drf_yasg.views import get_schema_view
from drf_yasg import openapi
import rest_framework.permissions

description = """
*This is the documentation for version 1.0 of the Creative Commons API.
Visit https://api.creativecommons.engineering/v0/ to view the legacy
documentation.*

The Creative Commons Catalog API ('cccatalog-api') is a system
that allows programmatic access to public domain digital media. It is our
ambition to index and catalog billions of Creative Commons works, including
articles, songs, videos, photographs, paintings, and more. Using this API,
developers will be able to access the digital commons in their own
applications.

Please note that there is a rate limit of 5000 requests per day and
60 requests per minute rate limit in place for anonymous users. This is fine
for introducing yourself to the API, but we strongly recommend that you obtain
an API key as soon as possible. Authorized clients have a higher rate limit
of 10000 requests per day and 100 requests per minute. Additionally, Creative
Commons can give your key an even higher limit that fits your application's
needs. See the `/v1/auth_tokens/register` endpoint for instructions on obtaining
an API key.

Pull requests are welcome!
[Contribute on GitHub](https://github.com/creativecommons/cccatalog-api)
"""


logo_url = "https://mirrors.creativecommons.org/presskit/logos/cc.logo.svg"
tos_url = "https://api.creativecommons.engineering/terms_of_service.html"
license_url =\
    "https://github.com/creativecommons/cccatalog-api/blob/master/LICENSE"
schema_view = get_schema_view(
    openapi.Info(
        title="Creative Commons Catalog API",
        default_version=API_VERSION,
        description=description,
        contact=openapi.Contact(email="cccatalog-api@creativecommons.org"),
        license=openapi.License(name="MIT License", url=license_url),
        terms_of_service=tos_url,
        x_logo={
            "url": logo_url,
            "backgroundColor": "#FFFFFF"
        }
    ),
    public=True,
    permission_classes=(rest_framework.permissions.AllowAny,),
)

versioned_paths = [
    path('', schema_view.with_ui('redoc', cache_timeout=None), name='root'),
    path('auth_tokens/register', Register.as_view(), name='register'),
    path('rate_limit', CheckRates.as_view(), name='key_info'),
    path(
        'auth_tokens/verify/<str:code>',
        VerifyEmail.as_view(),
        name='verify-email'
    ),
    re_path(
        r'auth_tokens/',
        include('oauth2_provider.urls', namespace='oauth2_provider')
    ),
    path(
        'images/<str:identifier>', ImageDetail.as_view(), name='image-detail'
    ),
    path(
        'images/<str:identifier>/report',
        ReportImageView.as_view(),
        name='report-image'
    ),
    path(
        'recommendations/images/<str:identifier>',
        RelatedImage.as_view(),
        name='related-images'
    ),
    re_path('images', SearchImages.as_view(), name='images'),
    path(
        'sources',
        ImageStats.as_view(),
        name='about-image'
    ),
    path('link', CreateShortenedLink.as_view(), name='make-link'),
    path('link/<str:path>', ResolveShortenedLink.as_view(), name='resolve'),
<<<<<<< HEAD
    path('thumbs/<str:identifier>', Thumbs.as_view(), name='thumbs')
=======
    path('oembed', OembedView.as_view(), name='oembed')
>>>>>>> 35e905ae
]
if WATERMARK_ENABLED:
    versioned_paths.append(
        path('watermark/<str:identifier>', Watermark.as_view())
    )

urlpatterns = [
    path('admin/', admin.site.urls),
    re_path('healthcheck', HealthCheck.as_view()),
    re_path(
        r'^swagger(?P<format>\.json|\.yaml)$',
        schema_view.without_ui(cache_timeout=None), name='schema-json'
    ),
    re_path(
        r'^swagger/$',
        schema_view.with_ui('swagger', cache_timeout=15),
        name='schema-swagger-ui'
    ),
    re_path(
        r'^redoc/$',
        schema_view.with_ui('redoc', cache_timeout=15),
        name='schema-redoc'
    ),
    path('v1/', include(versioned_paths))
]<|MERGE_RESOLUTION|>--- conflicted
+++ resolved
@@ -110,11 +110,8 @@
     ),
     path('link', CreateShortenedLink.as_view(), name='make-link'),
     path('link/<str:path>', ResolveShortenedLink.as_view(), name='resolve'),
-<<<<<<< HEAD
-    path('thumbs/<str:identifier>', Thumbs.as_view(), name='thumbs')
-=======
+    path('thumbs/<str:identifier>', Thumbs.as_view(), name='thumbs'),
     path('oembed', OembedView.as_view(), name='oembed')
->>>>>>> 35e905ae
 ]
 if WATERMARK_ENABLED:
     versioned_paths.append(
