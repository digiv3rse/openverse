--- conflicted
+++ resolved
@@ -285,7 +285,6 @@
     code = models.CharField(max_length=256, db_index=True)
 
 
-<<<<<<< HEAD
 class MatureImages(models.Model):
     """ Stores all images that have been flagged as 'mature'. """
     identifier = models.UUIDField(
@@ -294,7 +293,8 @@
         help_text="Our unique identifier for a CC work."
     )
     created_on = models.DateTimeField(auto_now_add=True)
-=======
+
+
 class ReportImage(models.Model):
     REPORT_CHOICES = [
         ('adult', 'adult'),
@@ -307,4 +307,3 @@
 
     class Meta:
         db_table = 'nsfw_reports'
->>>>>>> de3fc44f
