--- conflicted
+++ resolved
@@ -145,10 +145,6 @@
         name: CODEOWNERS validator
         language: docker_image
         pass_filenames: false
-<<<<<<< HEAD
-        files: CODEOWNERS$
-=======
->>>>>>> 2567f793
         entry: >
           -e REPOSITORY_PATH="."
           -e CHECKS="files,duppatterns,syntax"
