# Guides

Here you will find guides to get you started with Openverse development.

## General guides

```{toctree}
:maxdepth: 1

general_setup
quickstart
<<<<<<< HEAD
=======
# run
# test
# https
# publish
deployment
>>>>>>> 69350766
logging
zero-downtime-database-management
```

## Stack-specific guides

```{toctree}
:maxdepth: 2

api/index
ingestion_server/index
frontend/index
documentation/index
```<|MERGE_RESOLUTION|>--- conflicted
+++ resolved
@@ -9,14 +9,7 @@
 
 general_setup
 quickstart
-<<<<<<< HEAD
-=======
-# run
-# test
-# https
-# publish
 deployment
->>>>>>> 69350766
 logging
 zero-downtime-database-management
 ```
