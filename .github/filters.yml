workflows:
  - .github/workflows/**
workflow_ci_cd:
  - .github/workflows/ci_cd.yml
workflow_bundle_size:
  - .github/workflows/bundle_size.yml
api:
  - api/**
ingestion_server:
  - ingestion_server/**
frontend:
  - frontend/**
  - package.json
  - pnpm-lock.yaml
  - pnpm-workspace.yaml
  - .npmrc
  - .pnpmfile.cjs
<<<<<<< HEAD
=======
  # Change to the CI + CD workflow should trigger complete workflow.
  - .github/workflows/ci_cd.yml
documentation:
  - documentation/**
  # Change to the CI + CD workflow should trigger complete workflow.
  - .github/workflows/ci_cd.yml
>>>>>>> 562eb2b2
lint:
  - prettier.config.js
  - .prettierignore
  - .eslintrc.js
  - .eslintignore
  - .pre-commit-config.yaml<|MERGE_RESOLUTION|>--- conflicted
+++ resolved
@@ -15,15 +15,8 @@
   - pnpm-workspace.yaml
   - .npmrc
   - .pnpmfile.cjs
-<<<<<<< HEAD
-=======
-  # Change to the CI + CD workflow should trigger complete workflow.
-  - .github/workflows/ci_cd.yml
 documentation:
   - documentation/**
-  # Change to the CI + CD workflow should trigger complete workflow.
-  - .github/workflows/ci_cd.yml
->>>>>>> 562eb2b2
 lint:
   - prettier.config.js
   - .prettierignore
