--- conflicted
+++ resolved
@@ -703,8 +703,6 @@
       - name: Compile documentation
         uses: ./.github/actions/build-docs
         with:
-          glotpress_username: ${{ secrets.MAKE_USERNAME }}
-          glotpress_password: ${{ secrets.MAKE_LOGIN_PASSWORD }}
           github_token: ${{ secrets.GITHUB_TOKEN }}
         # Docs will be located at `/tmp/docs`.
 
@@ -752,13 +750,8 @@
       - name: Download documentation
         uses: actions/download-artifact@v3
         with:
-<<<<<<< HEAD
           name: documentation
           path: /tmp/docs
-=======
-          github_token: ${{ secrets.GITHUB_TOKEN }}
-        # Docs will be located at `/tmp/docs`.
->>>>>>> b4adc87c
 
       - name: Recreate working directory # to avoid superfluous files from getting tracked automatically
         run: |
