--- conflicted
+++ resolved
@@ -501,9 +501,7 @@
     runs-on: ubuntu-latest
     needs:
       - get-changes
-      - nuxt-playwright-e2e
-      - nuxt-playwright-vr
-      - storybook-playwright
+      - playwright
 
     steps:
       - uses: peter-evans/find-comment@v2
@@ -523,23 +521,8 @@
             })
             console.log('Deleted comment with ID ${{ steps.test-results-comment.outputs.comment-id }}')
 
-<<<<<<< HEAD
-  playwright-test-failure-comment:
-    name: Post Playwright test debugging instructions
-    if: |
-      !cancelled() &&
-      github.event_name == 'pull_request' &&
-      needs.playwright.result == 'failure'
-    runs-on: ubuntu-latest
-    needs:
-      - playwright
-      - clean-playwright-failure-comment
-
-    steps:
-=======
->>>>>>> 20bc3c3c
       - uses: peter-evans/create-or-update-comment@v2
-        if: needs.nuxt-playwright-vr.result == 'failure' || needs.nuxt-playwright-e2e.result == 'failure' || needs.storybook-playwright.result == 'failure'
+        if: needs.playwright.result == 'failure'
         with:
           issue-number: ${{ github.event.pull_request.number }}
           body: |
