import re
from dataclasses import dataclass

<<<<<<< HEAD
from openverse_attribution.data.all_licenses import all_licenses
from openverse_attribution.license_name import LicenseName
=======
from openverse_attribution.attribution import get_attribution_text

>>>>>>> 5da3e426


KNOWN_ALIASES = {
    "zero": "cc0",
    "mark": "pdm",
    "publicdomain": "pdm",
}

<<<<<<< HEAD
=======
    # Deprecated CC licenses
    SA = "sa"
    SAMPLING = "sampling+"
    NC_SAMPLING = "nc-sampling+"
>>>>>>> 5da3e426

@dataclass
class License:
    name: LicenseName
    ver: str | None
    jur: str | None

<<<<<<< HEAD
    def __init__(
        self,
        slug: str,
        ver: str | None = None,
        jur: str | None = None,
    ):
        """
        Create an instance of ``License``.

        This function validates the license, version and jurisdiction. If some
        fields are not provided, it makes an attempt to deduce them.

        Use an empty string as ``jur`` to specify a generic, universal or
        unported form of the license.
=======
    # Public domain mark
    PDM = "pdm"
    PUBLIC_DOMAIN = "publicdomain"
>>>>>>> 5da3e426

        :param slug: the slug for the license, from the ``LicenseName`` enum
        :param ver: the version of the license
        :param jur: the jurisdiction of the license
        """

        # Handle known aliases.
        slug = KNOWN_ALIASES.get(slug, slug)

        self.slug = slug

        # Encapsulates internal enum validation.
        self.name = LicenseName(slug)

        self.fallback_ver = None
        self.fallback_jur = None

        # Validate version against known versions.
        if ver:
            if ver not in all_licenses.keys():
                raise ValueError(f"Version `{ver}` does not exist.")

        # Validate jurisdiction against known jurisdictions.
        if jur is not None:
            if all(jur not in item for item in all_licenses.values()):
                raise ValueError(f"Jurisdiction `{jur}` does not exist.")

            if ver:
                if jur not in all_licenses[ver].keys():
                    raise ValueError(
                        f"Jurisdiction `{jur}` does not exist for version `{ver}`."
                    )

        # Validation (with autocompletion)
        if not ver and jur is None:
            self.ver, self.jur = self.deduce_ver_jur() or (None, None)
        elif not ver and jur is not None:
            self.jur = jur
            self.ver = self.deduce_ver()
        elif ver and jur is None:
            self.ver = ver
            self.jur = self.deduce_jur()
        else:  # ver and jur is not None
            self.ver = ver
            self.jur = jur
            if (ver, jur) not in self.name.allowed_ver_jur:
                raise ValueError(
                    f"License `{slug}` does not accept version `{ver}` and jurisdiction `{jur}`."
                )

    def deduce_ver(self) -> str | None:
        """
        Deduce version from slug and jurisdiction.

        This function sets ``fallback_ver`` to latest allowed version if it
        cannot be determined for certain.

        :return: the certain value of the version
        :raise ValueError: if no version matches slug and jurisdiction
        """

<<<<<<< HEAD
        allowed_ver_jur = self.name.allowed_ver_jur
        allowed_vers = [v for v, j in allowed_ver_jur if j == self.jur]
        if len(allowed_vers) > 1:
            self.fallback_ver = allowed_vers[0]  # latest
        elif len(allowed_vers) == 1:
            return allowed_vers.pop()
=======
        if self in {License.PDM, License.PUBLIC_DOMAIN}:
            name = "Public Domain Mark"
>>>>>>> 5da3e426
        else:
            raise ValueError(
                f"No version matches slug `{self.slug}` and jurisdiction `{self.jur}`."
            )

    def deduce_jur(self) -> str | None:
        """
        Deduce jurisdiction from slug and version.

        This function sets ``fallback_jur`` to generic jurisdiction if it cannot
        be determined for certain and generic is an option.

        :return: the certain value of the jurisdiction
        :raise ValueError: if jurisdiction is required or no jurisdiction
            matches slug and version
        """

<<<<<<< HEAD
        allowed_ver_jur = self.name.allowed_ver_jur
        allowed_jurs = {j for v, j in allowed_ver_jur if v == self.ver}
        if len(allowed_jurs) > 1:
            if "" in allowed_jurs:
                # We can only assume generic jurisdiction as fallback.
                self.fallback_jur = ""
            else:
                raise ValueError(
                    f"Jurisdiction is required for slug `{self.slug}` and version `{self.ver}`."
                )
        elif len(allowed_jurs) == 1:
            return allowed_jurs.pop()
=======
        if self is License.CC0:
            fragment = "publicdomain/zero/1.0"
        elif self in {License.PUBLIC_DOMAIN, License.PDM}:
            fragment = "publicdomain/mark/1.0"
        elif self.is_deprecated:
            fragment = f"licenses/{self}/1.0"
>>>>>>> 5da3e426
        else:
            raise ValueError(
                f"No jurisdiction matches slug `{self.slug}` and version `{self.ver}`."
            )

<<<<<<< HEAD
    def deduce_ver_jur(self) -> tuple[str, str] | None:
=======
    def attribution(
        self,
        title: str | None = None,
        creator: str | None = None,
        version: str | None = None,
        url: str | bool | None = None,
    ):
        """
        Get the attribution text for a media item released under this license.

        :param title:  the name of the work, if known
        :param creator: the name of the work's creator, if known
        :param version: the version number of the license
        :param url: the URL to the legal text of this license
        :return: the plain-text English language attribution
        """

        return get_attribution_text(self, title, creator, version, url)

    @property
    def is_deprecated(self) -> bool:
>>>>>>> 5da3e426
        """
        Deduce version and jurisdiction from slug.

        This function sets ``fallback_ver`` and ``fallback_jur`` to the latest
        allowed version and generic jurisdiction respectively if they cannot be
        determined for certain.

        :return: the certain values of the version and jurisdiction
        """

<<<<<<< HEAD
        allowed_ver_jur = self.name.allowed_ver_jur
        if len(allowed_ver_jur) == 1:
            return allowed_ver_jur[0]

        allowed_ver_jur = [(v, j) for (v, j) in allowed_ver_jur if j == ""]
        if len(allowed_ver_jur) >= 1:
            # We can only assume generic jurisdiction as fallback.
            self.fallback_ver, self.fallback_jur = allowed_ver_jur[0]
        else:
            raise ValueError(f"No version and jurisdiction match slug `{self.slug}`.")
=======
        return self in {License.SAMPLING, License.NC_SAMPLING, License.SA}
>>>>>>> 5da3e426

    @property
    def full_name(self) -> str:
        """
        Get the full name of the license.

        This function does not use the fallback version and jurisdiction because
        the license name is valid without them.

        :return: the full name of the license
        """

<<<<<<< HEAD
        name = self.name.display_name
        if self.ver:
            name = f"{name} {self.ver}"
        if self.jur:
            name = f"{name} {self.jur.upper()}"
        return name
=======
        return self in {License.PUBLIC_DOMAIN, License.PDM, License.CC0}
>>>>>>> 5da3e426

    @property
    def url(self) -> str:
        """
        Get the URL to the deed of this license.

        This function uses the fallback version and jurisdiction as they are
        part of the URL and URL cannot be generated without them.

        :return: the URL to the deed of the license
        """

        ver = self.ver if self.ver is not None else self.fallback_ver
        jur = self.jur if self.jur is not None else self.fallback_jur

        if self.name is LicenseName.CC0:
            fragment = f"publicdomain/zero/{ver}/{jur}"
        elif self.name is LicenseName.PDM:
            fragment = f"publicdomain/mark/{ver}/{jur}"
        elif self.name is LicenseName.CERTIFICATION:
            fragment = f"publicdomain/certification/{ver}/{jur}"
        else:
            fragment = f"licenses/{self.name}/{ver}/{jur}"

        if not fragment.endswith("/"):
            fragment = f"{fragment}/"

        return f"https://creativecommons.org/{fragment}"

    def get_attribution_text(
        self,
        title: str | None = None,
        creator: str | None = None,
        url: str | bool | None = None,
    ):
        """
        Get the attribution text for a media item. This function only renders
        the attribution in plain-text format for the English language.

        Note that this is not a perfect attribution as it does not include
        hyperlinks for the work or the creator. Also see the CC `wiki`_ to learn
        best practices for attribution.

        .. _wiki: https://wiki.creativecommons.org/wiki/Best_practices_for_attribution

        To remove the sentence for viewing the legal text, set the ``url``
        parameter to ``False``.

        :param title: the name of the work, if known
        :param creator: the name of the work's creator, if known
        :param url: the URL to the license, to override the default
        :return: the plain-text English language attribution
        """

        title = f'"{title}"' if title else "This work"

        attribution_template = (
            "{title} {creator} {marked-licensed} {license}. {view-legal}"
        )
        attribution_parts = {
            "title": title,
            "marked-licensed": "is marked with"
            if self.name.is_pd
            else "is licensed under",
            "license": self.full_name,
            "view-legal": "",
            "creator": "",
        }

        if url is not False:
            license_url = url or self.url
            view_legal_template = "To view {terms-copy}, visit {url}."
            view_legal_parts = {
                "terms-copy": "the terms"
                if self.name.is_pd
                else "a copy of this license",
                "url": license_url,
            }
            attribution_parts["view-legal"] = view_legal_template.format(
                **view_legal_parts
            )

        if creator:
            creator_template = "by {creator-name}"
            creator_parts = {"creator-name": creator}
            attribution_parts["creator"] = creator_template.format(**creator_parts)

        attribution = attribution_template.format(**attribution_parts)

<<<<<<< HEAD
        return re.sub(r"\s{2,}", " ", attribution).strip()
=======
        # Works because other than PDM, we only have CC licenses.
        return self not in {License.PUBLIC_DOMAIN, License.PDM}
>>>>>>> 5da3e426
<|MERGE_RESOLUTION|>--- conflicted
+++ resolved
@@ -1,28 +1,15 @@
 import re
 from dataclasses import dataclass
 
-<<<<<<< HEAD
 from openverse_attribution.data.all_licenses import all_licenses
 from openverse_attribution.license_name import LicenseName
-=======
-from openverse_attribution.attribution import get_attribution_text
-
->>>>>>> 5da3e426
 
 
 KNOWN_ALIASES = {
     "zero": "cc0",
     "mark": "pdm",
-    "publicdomain": "pdm",
 }
 
-<<<<<<< HEAD
-=======
-    # Deprecated CC licenses
-    SA = "sa"
-    SAMPLING = "sampling+"
-    NC_SAMPLING = "nc-sampling+"
->>>>>>> 5da3e426
 
 @dataclass
 class License:
@@ -30,7 +17,6 @@
     ver: str | None
     jur: str | None
 
-<<<<<<< HEAD
     def __init__(
         self,
         slug: str,
@@ -45,11 +31,6 @@
 
         Use an empty string as ``jur`` to specify a generic, universal or
         unported form of the license.
-=======
-    # Public domain mark
-    PDM = "pdm"
-    PUBLIC_DOMAIN = "publicdomain"
->>>>>>> 5da3e426
 
         :param slug: the slug for the license, from the ``LicenseName`` enum
         :param ver: the version of the license
@@ -66,6 +47,11 @@
 
         self.fallback_ver = None
         self.fallback_jur = None
+
+        if self.name is LicenseName.PUBLICDOMAIN:
+            self.ver = None
+            self.jur = None
+            return
 
         # Validate version against known versions.
         if ver:
@@ -111,17 +97,12 @@
         :raise ValueError: if no version matches slug and jurisdiction
         """
 
-<<<<<<< HEAD
         allowed_ver_jur = self.name.allowed_ver_jur
         allowed_vers = [v for v, j in allowed_ver_jur if j == self.jur]
         if len(allowed_vers) > 1:
             self.fallback_ver = allowed_vers[0]  # latest
         elif len(allowed_vers) == 1:
             return allowed_vers.pop()
-=======
-        if self in {License.PDM, License.PUBLIC_DOMAIN}:
-            name = "Public Domain Mark"
->>>>>>> 5da3e426
         else:
             raise ValueError(
                 f"No version matches slug `{self.slug}` and jurisdiction `{self.jur}`."
@@ -139,7 +120,6 @@
             matches slug and version
         """
 
-<<<<<<< HEAD
         allowed_ver_jur = self.name.allowed_ver_jur
         allowed_jurs = {j for v, j in allowed_ver_jur if v == self.ver}
         if len(allowed_jurs) > 1:
@@ -152,44 +132,12 @@
                 )
         elif len(allowed_jurs) == 1:
             return allowed_jurs.pop()
-=======
-        if self is License.CC0:
-            fragment = "publicdomain/zero/1.0"
-        elif self in {License.PUBLIC_DOMAIN, License.PDM}:
-            fragment = "publicdomain/mark/1.0"
-        elif self.is_deprecated:
-            fragment = f"licenses/{self}/1.0"
->>>>>>> 5da3e426
         else:
             raise ValueError(
                 f"No jurisdiction matches slug `{self.slug}` and version `{self.ver}`."
             )
 
-<<<<<<< HEAD
     def deduce_ver_jur(self) -> tuple[str, str] | None:
-=======
-    def attribution(
-        self,
-        title: str | None = None,
-        creator: str | None = None,
-        version: str | None = None,
-        url: str | bool | None = None,
-    ):
-        """
-        Get the attribution text for a media item released under this license.
-
-        :param title:  the name of the work, if known
-        :param creator: the name of the work's creator, if known
-        :param version: the version number of the license
-        :param url: the URL to the legal text of this license
-        :return: the plain-text English language attribution
-        """
-
-        return get_attribution_text(self, title, creator, version, url)
-
-    @property
-    def is_deprecated(self) -> bool:
->>>>>>> 5da3e426
         """
         Deduce version and jurisdiction from slug.
 
@@ -200,7 +148,6 @@
         :return: the certain values of the version and jurisdiction
         """
 
-<<<<<<< HEAD
         allowed_ver_jur = self.name.allowed_ver_jur
         if len(allowed_ver_jur) == 1:
             return allowed_ver_jur[0]
@@ -211,9 +158,6 @@
             self.fallback_ver, self.fallback_jur = allowed_ver_jur[0]
         else:
             raise ValueError(f"No version and jurisdiction match slug `{self.slug}`.")
-=======
-        return self in {License.SAMPLING, License.NC_SAMPLING, License.SA}
->>>>>>> 5da3e426
 
     @property
     def full_name(self) -> str:
@@ -226,16 +170,12 @@
         :return: the full name of the license
         """
 
-<<<<<<< HEAD
         name = self.name.display_name
         if self.ver:
             name = f"{name} {self.ver}"
         if self.jur:
             name = f"{name} {self.jur.upper()}"
         return name
-=======
-        return self in {License.PUBLIC_DOMAIN, License.PDM, License.CC0}
->>>>>>> 5da3e426
 
     @property
     def url(self) -> str:
@@ -250,6 +190,9 @@
 
         ver = self.ver if self.ver is not None else self.fallback_ver
         jur = self.jur if self.jur is not None else self.fallback_jur
+
+        if self.name is LicenseName.PUBLICDOMAIN:
+            return "https://en.wikipedia.org/wiki/Public_domain"
 
         if self.name is LicenseName.CC0:
             fragment = f"publicdomain/zero/{ver}/{jur}"
@@ -325,9 +268,4 @@
 
         attribution = attribution_template.format(**attribution_parts)
 
-<<<<<<< HEAD
-        return re.sub(r"\s{2,}", " ", attribution).strip()
-=======
-        # Works because other than PDM, we only have CC licenses.
-        return self not in {License.PUBLIC_DOMAIN, License.PDM}
->>>>>>> 5da3e426
+        return re.sub(r"\s{2,}", " ", attribution).strip()