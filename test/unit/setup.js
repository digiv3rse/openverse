--- conflicted
+++ resolved
@@ -1,8 +1,4 @@
 import Vue from 'vue'
 
-<<<<<<< HEAD
 Vue.config.productionTip = false;
-Vue.config.devtools = false;
-=======
-Vue.config.productionTip = false
->>>>>>> 0984285b
+Vue.config.devtools = false;