--- conflicted
+++ resolved
@@ -12,11 +12,7 @@
 
 # Install system packages needed to build on macOS
 RUN apk add --no-cache --virtual .gyp python3 make g++ \
-<<<<<<< HEAD
-  && npm install -g pnpm@8.2.0
-=======
   && npm install -g pnpm@${FRONTEND_PNPM_VERSION}
->>>>>>> 1b343833
 
 USER node
 
