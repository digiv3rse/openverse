--- conflicted
+++ resolved
@@ -234,7 +234,6 @@
     query: string
   }
   /**
-<<<<<<< HEAD
    * Description: When a user opens the external sources popover.
    * Questions:
    *   - How often do users use this feature?
@@ -243,7 +242,11 @@
    */
   VIEW_EXTERNAL_SOURCES: {
     /** The media type being searched */
-=======
+    searchType: SearchType
+    /** The search term */
+    query: string
+  }
+  /*
    * Description: Whenever the user sets a filter. Filter category and key are the values used in code, not the user-facing filter labels.
    * Questions:
    *  - Do most users filter their searches?
@@ -259,7 +262,6 @@
     /** Whether the filter is checked or unchecked */
     checked: boolean
     /** The media type being searched, can include All content */
->>>>>>> e0583644
     searchType: SearchType
     /** The search term */
     query: string
