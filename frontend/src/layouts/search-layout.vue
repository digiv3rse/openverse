<template>
  <div>
    <VSkipToContentButton />
    <div
      class="app grid h-[100dvh] h-[100vh] min-h-[100dvh] min-h-[100vh] grid-rows-[auto,1fr,auto] bg-white"
      :class="[
        isDesktopLayout ? 'desktop' : 'mobile',
        breakpoint,
        { 'has-sidebar': isSidebarVisible },
        isSidebarVisible
          ? 'grid-cols-[1fr_var(--filter-sidebar-width)]'
          : 'grid-cols-1',
      ]"
    >
      <div class="header-el bg-white">
        <VBanners />
        <VHeaderDesktop
          v-if="isDesktopLayout"
          class="h-20 border-b bg-white"
          :class="headerBorder"
        />
        <VHeaderMobile
          v-else
          class="h-20 border-b bg-white"
          :class="headerBorder"
        />
      </div>

      <aside
        v-if="isSidebarVisible"
        class="sidebar end-0 z-10 h-full overflow-y-auto border-s border-dark-charcoal-20 bg-dark-charcoal-06"
      >
        <VSearchGridFilter class="px-10 py-8" />
        <VSafeBrowsing
          v-if="isSensitiveContentEnabled"
          class="border-t border-dark-charcoal-20 px-10 py-8"
        />
      </aside>

      <div
        id="main-page"
        class="main-page flex h-full w-full min-w-0 flex-col justify-between overflow-y-auto"
      >
        <Nuxt />
        <VFooter
          mode="content"
          class="border-t border-dark-charcoal-20 bg-white"
        />
      </div>

      <VModalTarget class="modal" />
      <VGlobalAudioSection />
    </div>
  </div>
</template>
<script lang="ts">
import { computed, defineComponent, onMounted, provide, ref, watch } from "vue"
import { useScroll } from "@vueuse/core"

import { useLayout } from "~/composables/use-layout"

import { useUiStore } from "~/stores/ui"
import { useSearchStore } from "~/stores/search"
import { useFeatureFlagStore } from "~/stores/feature-flag"

import {
  IsHeaderScrolledKey,
  IsSidebarVisibleKey,
  ShowScrollButtonKey,
} from "~/types/provides"

import VBanners from "~/components/VBanner/VBanners.vue"
import VFooter from "~/components/VFooter/VFooter.vue"
import VModalTarget from "~/components/VModal/VModalTarget.vue"
import VGlobalAudioSection from "~/components/VGlobalAudioSection/VGlobalAudioSection.vue"
import VSearchGridFilter from "~/components/VFilters/VSearchGridFilter.vue"
import VSkipToContentButton from "~/components/VSkipToContentButton.vue"
import VSafeBrowsing from "~/components/VSafeBrowsing/VSafeBrowsing.vue"

/**
 * This is the SearchLayout: the search page that has a sidebar.
 * It has white background.
 */
export default defineComponent({
  name: "SearchLayout",
  components: {
    VSafeBrowsing,
    VSkipToContentButton,
    VBanners,
    VHeaderDesktop: () => import("~/components/VHeader/VHeaderDesktop.vue"),
    VHeaderMobile: () =>
      import("~/components/VHeader/VHeaderMobile/VHeaderMobile.vue"),
    VFooter,
    VModalTarget,
    VGlobalAudioSection,
    VSearchGridFilter,
  },
  setup() {
    const headerRef = ref<HTMLElement | null>(null)
    const mainPageRef = ref<HTMLElement | null>(null)

    const uiStore = useUiStore()
    const searchStore = useSearchStore()

    const featureStore = useFeatureFlagStore()
    onMounted(() => {
      featureStore.initFromSession()
    })
    const isSensitiveContentEnabled = computed(() =>
      featureStore.isOn("sensitive_content")
    )

    const { updateBreakpoint } = useLayout()

    /**
     * Update the breakpoint value in the cookie on mounted.
     * The Pinia state might become different from the cookie state if, for example, the cookies were saved when the screen was `sm`,
     * and then a page is opened on SSR on a `lg` screen.
     */
    onMounted(() => {
      updateBreakpoint()
    })

    const isDesktopLayout = computed(() => uiStore.isDesktopLayout)
    const breakpoint = computed(() => uiStore.breakpoint)

    /**
     * Filters sidebar is visible only on desktop layouts
     * on search result pages for supported search types.
     */
    const isSidebarVisible = computed(
      () =>
        searchStore.searchTypeIsSupported &&
        uiStore.isFilterVisible &&
        isDesktopLayout.value
    )

    const isHeaderScrolled = ref(false)
    const showScrollButton = ref(false)

    /**
     * Update the `isHeaderScrolled` and `showScrollButton` values on `main-page` scroll.
     *
     * Note: template refs do not work in a Nuxt layout, so we get the `main-page` element using `document.getElementById`.
     */
    let mainPageElement = ref<HTMLElement | null>(null)

    const { y: mainPageY } = useScroll(mainPageElement)
    watch(mainPageY, (y) => {
      isHeaderScrolled.value = y > 0
      showScrollButton.value = y > 70
    })

    onMounted(() => {
      mainPageElement.value = document.getElementById("main-page")
    })

    provide(ShowScrollButtonKey, showScrollButton)
    provide(IsHeaderScrolledKey, isHeaderScrolled)
    provide(IsSidebarVisibleKey, isSidebarVisible)

    const headerBorder = computed(() =>
      isHeaderScrolled.value || isSidebarVisible.value
        ? "border-b-dark-charcoal-20"
        : "border-b-tx"
    )

    return {
      isSensitiveContentEnabled,

      mainPageRef,
      headerRef,

      isHeaderScrolled,
      isDesktopLayout,
      isSidebarVisible,
      breakpoint,
<<<<<<< HEAD
=======

      headerBorder,

      closeSidebar,
>>>>>>> 984201fe
    }
  },
  head() {
    return this.$nuxtI18nHead({
      addSeoAttributes: true,
      addDirAttribute: true,
    })
  },
})
</script>

<style scoped>
.has-sidebar .sidebar {
  width: var(--filter-sidebar-width);
}
.app {
  grid-template-areas: "header" "main" "global-audio";
}
.header-el {
  grid-area: header;
}
.main-page {
  grid-area: main;
}
.sidebar {
  grid-area: sidebar;
}
.has-sidebar.app {
  grid-template-areas: "header header" "main sidebar";
}
</style><|MERGE_RESOLUTION|>--- conflicted
+++ resolved
@@ -75,7 +75,6 @@
 import VGlobalAudioSection from "~/components/VGlobalAudioSection/VGlobalAudioSection.vue"
 import VSearchGridFilter from "~/components/VFilters/VSearchGridFilter.vue"
 import VSkipToContentButton from "~/components/VSkipToContentButton.vue"
-import VSafeBrowsing from "~/components/VSafeBrowsing/VSafeBrowsing.vue"
 
 /**
  * This is the SearchLayout: the search page that has a sidebar.
@@ -84,7 +83,6 @@
 export default defineComponent({
   name: "SearchLayout",
   components: {
-    VSafeBrowsing,
     VSkipToContentButton,
     VBanners,
     VHeaderDesktop: () => import("~/components/VHeader/VHeaderDesktop.vue"),
@@ -175,13 +173,8 @@
       isDesktopLayout,
       isSidebarVisible,
       breakpoint,
-<<<<<<< HEAD
-=======
 
       headerBorder,
-
-      closeSidebar,
->>>>>>> 984201fe
     }
   },
   head() {
