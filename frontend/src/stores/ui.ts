import { defineStore } from "pinia"

import { useNavigationStore } from "~/stores/navigation"

import type { OpenverseCookieState, SnackbarState } from "~/types/cookies"
import type { BannerId, TranslationBannerId } from "~/types/banners"

import type { Breakpoint } from "~/constants/screens"
import { ALL_SCREEN_SIZES } from "~/constants/screens"
import { cookieOptions } from "~/utils/cookies"
import { needsTranslationBanner } from "~/utils/translation-banner"

import type { LocaleObject } from "@nuxtjs/i18n"

const desktopBreakpoints: Breakpoint[] = ["2xl", "xl", "lg"]

export interface UiState {
  /**
   * whether to show the instructions snackbar.
   */
  instructionsSnackbarState: SnackbarState
  /**
   * whether the filters are shown (sidebar on desktop or modal on mobile).
   * This is the inner value, components should use the un-prefixed getter.
   */
  innerFilterVisible: boolean
  /**
   * (only for desktop layout) whether the filters were dismissed. If true,
   * the filters should be closed on SSR for the first load on desktop layout.
   */
  isFilterDismissed: boolean
  /**
   * whether the site layout is desktop (or mobile).
   */
  isDesktopLayout: boolean
  /**
   * the width of the browser viewport
   */
  deviceWidth: number
  /**
   * the height of the browser viewport
   */
  deviceHeight: number
  /**
   * the screen's max-width breakpoint.
   */
  breakpoint: Breakpoint
  /**
   * whether the request user agent is mobile or not.
   */
  isMobileUa: boolean
  dismissedBanners: BannerId[]
}

export const breakpoints = Object.keys(ALL_SCREEN_SIZES)

export const useUiStore = defineStore("ui", {
  state: (): UiState => ({
    instructionsSnackbarState: "not_shown",
    innerFilterVisible: false,
    isFilterDismissed: false,
    isDesktopLayout: false,
    deviceWidth: -1,
    deviceHeight: -1,
    breakpoint: "sm",
    isMobileUa: true,
    dismissedBanners: [],
  }),

  getters: {
    areInstructionsVisible(state): boolean {
      return state.instructionsSnackbarState === "visible"
    },

    /**
     * On desktop, we only hide the filters sidebar if it was
     * specifically dismissed on the desktop layout.
     *
     * The filters state could diverge if the layout changed from desktop to mobile:
     * closing the filters on mobile sets `isFilterVisible` to false, but does not
     * save the `isFilterDismissed` because it only applies on the desktop layout.
     *
     * This getter correct the state if it diverged, and then returns the visibility state.
     */
    isFilterVisible(state: UiState): boolean {
      if (
        state.isDesktopLayout &&
        !state.isFilterDismissed &&
        !state.innerFilterVisible
      ) {
        state.innerFilterVisible = true
      }
      return state.innerFilterVisible
    },
    /**
     * The locale object of the current locale.
     */
    currentLocale(): LocaleObject {
      return this.$nuxt.i18n.localeProperties
    },
    /**
     * The id used in the translation banner and the cookies for dismissed banners.
     * @example 'translation-ru'
     */
    translationBannerId(): TranslationBannerId {
      return `translation-${this.currentLocale.code as LocaleObject["code"]}`
    },
    /**
     * The translation banner is shown if the translated percentage is below 90%,
     * and the banner for the current locale was not dismissed (status from cookies).
     */
    shouldShowTranslationBanner(): boolean {
      return (
        !this.dismissedBanners.includes(this.translationBannerId) &&
        needsTranslationBanner(this.currentLocale)
      )
    },
    /**
     * The migration banner is shown if the user is referred from CC Search,
     * and hasn't dismissed it yet.
     */
    shouldShowMigrationBanner(): boolean {
      const navigationStore = useNavigationStore()
      return (
        !this.dismissedBanners.includes("cc-referral") &&
        navigationStore.isReferredFromCc
      )
    },
  },

  actions: {
    showInstructionsSnackbar() {
      if (this.instructionsSnackbarState === "not_shown") {
        this.instructionsSnackbarState = "visible"
      }
    },

    hideInstructionsSnackbar() {
      this.instructionsSnackbarState = "dismissed"
    },

    /**
     * Given a list of key value pairs of UI state parameters and their states,
     * populate the store state to match the cookie.
     *
     * Since the cookies are passed through `JSON.parse()`, they can have the
     * wrong types. This function resets cookies to the default value if their
     * type is incorrect.
     *
     * @param cookies - mapping of UI state parameters and their states.
     */
    initFromCookies(cookies: OpenverseCookieState) {
<<<<<<< HEAD
      this.updateBreakpoint(
        cookies.uiDeviceWidth ?? this.deviceWidth,
        cookies.uiDeviceHeight ?? this.deviceHeight,
        cookies.uiBreakpoint ?? this.breakpoint
      )
      this.isFilterDismissed = cookies.uiIsFilterDismissed ?? false
      this.isMobileUa = cookies.uiIsMobileUa ?? false
=======
      let breakpoint = this.breakpoint
      if (
        cookies.uiBreakpoint &&
        Object.keys(ALL_SCREEN_SIZES).includes(cookies.uiBreakpoint)
      )
        breakpoint = cookies.uiBreakpoint
      this.updateBreakpoint(breakpoint)

      if (typeof cookies.uiIsFilterDismissed === "boolean") {
        this.isFilterDismissed = cookies.uiIsFilterDismissed
      }

      this.isMobileUa = false
      if (typeof cookies.uiIsMobileUa === "boolean") {
        this.isMobileUa = cookies.uiIsMobileUa
      }

>>>>>>> 6f76bec7
      this.innerFilterVisible = this.isDesktopLayout
        ? !this.isFilterDismissed
        : false

      if (Array.isArray(cookies.uiDismissedBanners)) {
        this.dismissedBanners = cookies.uiDismissedBanners
      }

      this.updateCookies()
    },

    updateCookies() {
      const opts = { ...cookieOptions }

      this.$nuxt.$cookies.setAll([
        {
          name: "uiInstructionsSnackbarState",
          value: this.instructionsSnackbarState,
          opts,
        },
        { name: "uiIsFilterDismissed", value: this.isFilterDismissed, opts },
        { name: "uiDeviceWidth", value: this.deviceWidth, opts },
        { name: "uiDeviceHeight", value: this.deviceHeight, opts },
        { name: "uiBreakpoint", value: this.breakpoint, opts },
        { name: "uiIsMobileUa", value: this.isMobileUa, opts },
        { name: "uiDismissedBanners", value: this.dismissedBanners, opts },
      ])
    },

    /**
     * If the width, height or breakpoint is different from the state, updates the state, and saves it into app cookies.
     *
     * @param deviceWidth - the updated device width
     * @param deviceHeight - the updated device height
     * @param breakpoint - the `min-width` tailwind breakpoint for the screen width.
     */
    updateBreakpoint(
      deviceWidth: number,
      deviceHeight: number,
      breakpoint: Breakpoint
    ) {
      if (
        this.deviceWidth === deviceWidth &&
        this.deviceHeight === deviceHeight &&
        this.breakpoint === breakpoint
      ) {
        return
      }

      this.deviceWidth = deviceWidth
      this.deviceHeight = deviceHeight
      this.breakpoint = breakpoint

      this.$nuxt.$cookies.set("uiDeviceWidth", this.deviceWidth, {
        ...cookieOptions,
      })
      this.$nuxt.$cookies.set("uiDeviceHeight", this.deviceHeight, {
        ...cookieOptions,
      })
      this.$nuxt.$cookies.set("uiBreakpoint", this.breakpoint, {
        ...cookieOptions,
      })
      this.isDesktopLayout = desktopBreakpoints.includes(breakpoint)
    },

    /**
     * Sets the filter state based on the `visible` parameter.
     * If the filter state is changed on desktop, updates the `isFilterDismissed`
     * 'ui' cookie value.
     *
     * @param visible - whether the filters should be visible.
     */
    setFiltersState(visible: boolean) {
      this.innerFilterVisible = visible
      if (this.isDesktopLayout) {
        this.isFilterDismissed = !visible

        this.$nuxt.$cookies.set("uiIsFilterDismissed", this.isFilterDismissed, {
          ...cookieOptions,
        })
      }
    },

    /**
     * Toggles filter state and saves the new state in a cookie.
     */
    toggleFilters() {
      this.setFiltersState(!this.isFilterVisible)
    },
    /**
     * If the banner wasn't dismissed before, dismisses it and saves the new state in a cookie.
     * @param bannerId - the id of the banner to dismiss.
     */
    dismissBanner(bannerId: BannerId) {
      if (this.dismissedBanners.includes(bannerId)) {
        return
      }

      this.dismissedBanners.push(bannerId)

      this.$nuxt.$cookies.set("uiDismissedBanners", this.dismissedBanners, {
        ...cookieOptions,
      })
    },
    isBannerDismissed(bannerId: BannerId) {
      return this.dismissedBanners.includes(bannerId)
    },
    /**
     * Similar to CSS `@media` queries, this function returns a boolean
     * indicating whether the current breakpoint is greater than or equal to
     * the breakpoint passed as a parameter.
     */
    isBreakpoint(breakpoint: Breakpoint): boolean {
      return (
        breakpoints.indexOf(breakpoint) >= breakpoints.indexOf(this.breakpoint)
      )
    },
  },
})<|MERGE_RESOLUTION|>--- conflicted
+++ resolved
@@ -150,22 +150,22 @@
      * @param cookies - mapping of UI state parameters and their states.
      */
     initFromCookies(cookies: OpenverseCookieState) {
-<<<<<<< HEAD
-      this.updateBreakpoint(
-        cookies.uiDeviceWidth ?? this.deviceWidth,
-        cookies.uiDeviceHeight ?? this.deviceHeight,
-        cookies.uiBreakpoint ?? this.breakpoint
-      )
-      this.isFilterDismissed = cookies.uiIsFilterDismissed ?? false
-      this.isMobileUa = cookies.uiIsMobileUa ?? false
-=======
+      let deviceWidth = this.deviceWidth
+      let deviceHeight = this.deviceHeight
       let breakpoint = this.breakpoint
+      if (typeof cookies.uiDeviceHeight === "number") {
+        deviceHeight = cookies.uiDeviceHeight
+      }
+      if (typeof cookies.uiDeviceWidth === "number") {
+        deviceWidth = cookies.uiDeviceWidth
+      }
       if (
         cookies.uiBreakpoint &&
         Object.keys(ALL_SCREEN_SIZES).includes(cookies.uiBreakpoint)
-      )
+      ) {
         breakpoint = cookies.uiBreakpoint
-      this.updateBreakpoint(breakpoint)
+      }
+      this.updateBreakpoint(deviceWidth, deviceHeight, breakpoint)
 
       if (typeof cookies.uiIsFilterDismissed === "boolean") {
         this.isFilterDismissed = cookies.uiIsFilterDismissed
@@ -176,7 +176,6 @@
         this.isMobileUa = cookies.uiIsMobileUa
       }
 
->>>>>>> 6f76bec7
       this.innerFilterVisible = this.isDesktopLayout
         ? !this.isFilterDismissed
         : false
