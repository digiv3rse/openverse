--- conflicted
+++ resolved
@@ -1,11 +1,7 @@
 {
     "_meta": {
         "hash": {
-<<<<<<< HEAD
             "sha256": "91f67fe8f5b1dd4b6c79646ca17a2154f809d65c166621c382f237c14131475e"
-=======
-            "sha256": "97f9e25f04027699dae5bc04e31eafbf4a6734acafa86848bc56826fb1cafff0"
->>>>>>> fc4c6ac3
         },
         "pipfile-spec": 6,
         "requires": {
@@ -738,7 +734,6 @@
             "index": "pypi",
             "markers": "python_version >= '3.6'",
             "version": "==1.2.0"
-<<<<<<< HEAD
         },
         "pytest-subtests": {
             "hashes": [
@@ -748,8 +743,6 @@
             "index": "pypi",
             "markers": "python_version >= '3.7'",
             "version": "==0.11.0"
-=======
->>>>>>> fc4c6ac3
         },
         "pytest-sugar": {
             "hashes": [
@@ -906,19 +899,11 @@
         },
         "traitlets": {
             "hashes": [
-<<<<<<< HEAD
                 "sha256:2e5a030e6eff91737c643231bfcf04a65b0132078dad75e4936700b213652e74",
                 "sha256:8585105b371a04b8316a43d5ce29c098575c2e477850b62b848b964f1444527e"
             ],
             "markers": "python_version >= '3.8'",
             "version": "==5.14.1"
-=======
-                "sha256:f14949d23829023013c47df20b4a76ccd1a85effb786dc060f34de7948361b33",
-                "sha256:fcdaa8ac49c04dfa0ed3ee3384ef6dfdb5d6f3741502be247279407679296772"
-            ],
-            "markers": "python_version >= '3.8'",
-            "version": "==5.14.0"
->>>>>>> fc4c6ac3
         },
         "wcwidth": {
             "hashes": [
