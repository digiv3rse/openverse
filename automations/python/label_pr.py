--- conflicted
+++ resolved
@@ -241,14 +241,9 @@
         labels = issue.labels
         labels_to_add = []
 
-<<<<<<< HEAD
         labels_to_add.extend(get_stack_labels_from_changes(changes))
-        for category in REQUIRED_LABEL_CATEGORIES:
-            if category in GET_ALL_LABEL_CATEGORIES and (
-=======
         for category in required_label_categories:
             if category in categories_with_all_labels and (
->>>>>>> 184cac6c
                 available_labels := get_all_labels_of_cat(category, labels)
             ):
                 log.info(f"Found labels for category {category}: {available_labels}")
