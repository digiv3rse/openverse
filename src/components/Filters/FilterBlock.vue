<template>
  <button
<<<<<<< HEAD
    v-if="filterType === 'searchBy'"
    class="filter-block button tiny tag"
    :aria-label="label + 'filter'"
  >
    <span>{{ $props.label }}</span>
    <span
      :aria-label="$t('browse-page.aria.remove-filter')"
      class="close ml-2"
      tabindex="0"
      @click="onClickIsolatedFilter"
      @keyup.enter="onClickIsolatedFilter"
      ><i class="icon cross"
    /></span>
  </button>
  <button
    v-else
    class="filter-block button tiny tag mx-1"
    :aria-label="label + 'filter'"
=======
    class="filter-block button tiny tag margin-horizontal-smaller"
    :aria-label="filterLabel + ' filter'"
>>>>>>> 3d998db1
  >
    <span>{{ filterLabel }}</span>
    <span
      class="close ml-2 p-2"
      tabindex="0"
      @click="onClick"
      @keyup.enter="onClick"
      ><i class="icon cross"
    /></span>
  </button>
</template>
<script>
export default {
  name: 'FilterBlock',
  props: ['code', 'filterType', 'label'],
  computed: {
    filterLabel() {
      return this.$props.filterType === 'providers'
        ? this.$props.label
        : this.$t(this.$props.label)
    },
  },
  methods: {
    onClick() {
      this.$emit('filterChanged', {
        code: this.$props.code,
        filterType: this.$props.filterType,
      })
    },
  },
}
</script>
<style lang="scss" scoped>
.filter-block {
  margin-left: 0.5rem;
}
</style><|MERGE_RESOLUTION|>--- conflicted
+++ resolved
@@ -1,28 +1,7 @@
 <template>
   <button
-<<<<<<< HEAD
-    v-if="filterType === 'searchBy'"
-    class="filter-block button tiny tag"
-    :aria-label="label + 'filter'"
-  >
-    <span>{{ $props.label }}</span>
-    <span
-      :aria-label="$t('browse-page.aria.remove-filter')"
-      class="close ml-2"
-      tabindex="0"
-      @click="onClickIsolatedFilter"
-      @keyup.enter="onClickIsolatedFilter"
-      ><i class="icon cross"
-    /></span>
-  </button>
-  <button
-    v-else
     class="filter-block button tiny tag mx-1"
-    :aria-label="label + 'filter'"
-=======
-    class="filter-block button tiny tag margin-horizontal-smaller"
     :aria-label="filterLabel + ' filter'"
->>>>>>> 3d998db1
   >
     <span>{{ filterLabel }}</span>
     <span
