<template>
    <div class="photo grid-x">
      <div class="photo_image-ctr cell medium-12 large-8">
        <a class="photo_breadcrumb"
           :href="breadCrumbURL"
           @click.prevent="onGoBackToSearchResults"
           v-if="shouldShowBreadcrumb">&#171; Back to search results</a>
        <img @load="onImageLoad"
             class="photo_image"
             :src="image.url"
             :alt="image.title">
      </div>
      <section class="photo_info-ctr cell medium-12 large-4">
        <header class="photo_info-header">
          <h2>
            PHOTO INFO
          </h2>
        </header>
        <ul>
          <li>
            <h3>Title</h3>
            <span>{{ image.title }}</span>
          </li>
          <li>
            <h3>Creator</h3>
            <span v-if="image.creator">
              <a v-if="image.creator_url" :href="image.creator_url">{{ image.creator }}</a>
              <span v-else>{{ image.creator }}</span>
            </span>
            <span v-else>
              Not Available
            </span>
          </li>
          <li>
            <h3>License</h3>
            <a class="photo_license" :href="ccLicenseURL">
            {{ fullLicenseName }}
            </a>
            <license-icons :image="image"></license-icons>
          </li>
          <li>
            <h3>Source</h3>
            <a class="photo_provider"
               :href="image.foreign_landing_url"
               target="blank"
               rel="noopener noreferrer">{{ image.provider }}</a>
          </li>
          <li>
            <h3>Dimensions</h3>
            <span> {{ imageWidth }} <span> X </span> {{ imageHeight }} pixels</span>
          </li>
        </ul>
        <section class="photo_usage">
          <header class="photo_info-header">
            <h2>
              Photo Attribution
            </h2>
          </header>
          <p class="photo_usage-attribution" ref="photoAttribution">
            <a :href="image.foreign_landing_url">"{{ image.title }}"</a>
            <span v-if="image.creator">
              by
              <a v-if="image.creator_url" :href="image.creator_url">{{ image.creator }}</a>
              <span v-else>{{ image.creator }}</span>
            </span>
            is licensed under
            <a class="photo_license" :href="ccLicenseURL">
            {{ fullLicenseName }}
            </a>
          </p>
          <CopyButton :toCopy="HTMLAttribution" contentType="html">Copy to HTML</CopyButton>
          <CopyButton :toCopy="textAttribution" contentType="text">Copy to Text</CopyButton>
        </section>
<<<<<<< HEAD
        <section class="photo_usage">
          <header class="photo_info-header">
            <h2>
              Actions
            </h2>
          </header>
          <div v-if="watermarkEnabled" class="large-12 cell">
            <fieldset class="large-7 cell">
              <div>
                <input
                  id="watermark"
                  type="checkbox"
                  v-model="shouldWatermark" />
                <label for="watermark">
                  Incude attribution in frame
                </label>
                <span title="Wrap image in a white frame and include attribution text">
                  <img class='help-icon'
                        src='../assets/help_icon.svg'
                        alt='Wrap image in a white frame and include attribution text' />
                </span>
              </div>
              <div>
                <input id="embedAttribution"
                        type="checkbox"
                        v-model="shouldEmbedMetadata" />
                <label for="embedAttribution">
                  Embed attribution metadata
                </label>
                <span title="Embed attribution in an EXIF metadata attribute in the image file">
                  <img class='help-icon'
                        src='../assets/help_icon.svg'
                        alt='Embed attribution in an EXIF metadata attribute in the image file' />
                </span>
              </div>
            </fieldset>
            <button class="button success download-watermark"
                    data-type="text"
                    @click="onDownloadWatermark(image, $event)">
                Download Image
            </button>
          </div>
          <div>
            <a class="add-to-list"
              @click.stop="onAddToImageList(image, $event)">
              Add to list
            </a>
          </div>
        </section>
=======
>>>>>>> 63a7002e
      </section>
    </div>
</template>

<script>
import CopyButton from '@/components/CopyButton';
import LicenseIcons from '@/components/LicenseIcons';
import decodeData from '@/utils/decodeData';
import { SELECT_IMAGE_FOR_LIST } from '@/store/mutation-types';
import { DOWNLOAD_WATERMARK } from '@/store/action-types';


export default {
  name: 'photo-details',
  props: ['image', 'breadCrumbURL', 'shouldShowBreadcrumb', 'query', 'imageWidth', 'imageHeight', 'watermarkEnabled'],
  components: {
    CopyButton,
    LicenseIcons,
  },
  data: () => ({
    shouldEmbedMetadata: false,
    shouldWatermark: false,
  }),
  computed: {
    ccLicenseURL() {
      if (!this.image) {
        return '';
      }

      const image = this.image;
      const BASE_URL = 'https://creativecommons.org';
      let url = `${BASE_URL}/licenses/${image.license}/${image.license_version}`;
      let license = '';

      if (image.license) {
        license = image.license;
      }

      if (license === 'cc0') {
        url = `${BASE_URL}/publicdomain/zero/1.0/`;
      }
      else if (image.license === 'pdm') {
        url = `${BASE_URL}/publicdomain/mark/1.0/`;
      }

      return url;
    },
    fullLicenseName() {
      const license = this.image.license;
      const version = this.image.license_version;

      return license === 'cc0' ? `${license} ${version}` : `CC ${license} ${version}`;
    },
    watermarkURL() {
      return `${process.env.API_URL}/watermark/${this.image.id}?embed_metadata=${this.shouldEmbedMetadata}&watermark=${this.shouldWatermark}`;
    },
    textAttribution() {
      return () => {
        const image = this.image;
        const licenseURL = this.ccLicenseURL;
        const byCreator = image.creator ? `by ${image.creator}` : ' ';

        return `"${image.title}" ${byCreator}
                is licensed under ${this.fullLicenseName.toUpperCase()}. To view a copy of this license, visit: ${licenseURL}`;
      };
    },
    HTMLAttribution() {
      return () => {
        const image = this.image;

        let byCreator;
        if (image.creator) {
          if (image.creator_url) {
            byCreator = `by <a href="${image.creator_url}">${image.creator}</a>`;
          }
          else {
            byCreator = `by ${image.creator}`;
          }
        }
        else {
          byCreator = ' ';
        }

        return `<a href="${image.foreign_landing_url}">"${image.title}"</a>
                ${byCreator}
                is licensed under
                <a href="${this.ccLicenseURL}">
                  ${this.fullLicenseName.toUpperCase()}
                </a>`;
      };
    },
  },
  methods: {
    onGoBackToSearchResults() {
      this.$router.push({ name: 'browse-page', query: this.query });
    },
    onImageLoad(event) {
      this.$emit('onImageLoaded', event);
    },
<<<<<<< HEAD
    onAddToImageList(image, event) {
      const imageWithDimensions = image || {};
      imageWithDimensions.pageX = event.pageX;
      imageWithDimensions.pageY = event.pageY;

      this.$store.commit(SELECT_IMAGE_FOR_LIST, { image: imageWithDimensions });
    },
    onDownloadWatermark(image) {
      const shouldEmbedMetadata = this.shouldEmbedMetadata;
      const shouldWatermark = this.shouldWatermark;
      this.$store.dispatch(DOWNLOAD_WATERMARK, {
        imageId: image.id,
        shouldWatermark,
        shouldEmbedMetadata,
      });
      window.location = this.watermarkURL;
    },
=======
>>>>>>> 63a7002e
  },
  watch: {
    image() {
      const image = this.image;
      image.creator = decodeData(image.creator);
      image.title = decodeData(image.title);
    },
  },
};
</script>

<style lang="scss" scoped>
  @import '../styles/photodetails.scss';
<<<<<<< HEAD

  .add-to-list {
    &:before {
      height: 13px;
      width: 13px;
      content: '';
      background: url('../assets/plus-icon-black.svg') no-repeat;
      opacity: .5;
      display: inline-block;
    }
  }

  .download-watermark {
    background: #01a635;
    color: #fff;
  }

  label {
    margin-right: 8px;
  }

  .help-icon {
    height: 24px;
  }
=======
>>>>>>> 63a7002e
</style>
<|MERGE_RESOLUTION|>--- conflicted
+++ resolved
@@ -71,7 +71,6 @@
           <CopyButton :toCopy="HTMLAttribution" contentType="html">Copy to HTML</CopyButton>
           <CopyButton :toCopy="textAttribution" contentType="text">Copy to Text</CopyButton>
         </section>
-<<<<<<< HEAD
         <section class="photo_usage">
           <header class="photo_info-header">
             <h2>
@@ -114,15 +113,7 @@
                 Download Image
             </button>
           </div>
-          <div>
-            <a class="add-to-list"
-              @click.stop="onAddToImageList(image, $event)">
-              Add to list
-            </a>
-          </div>
         </section>
-=======
->>>>>>> 63a7002e
       </section>
     </div>
 </template>
@@ -131,7 +122,6 @@
 import CopyButton from '@/components/CopyButton';
 import LicenseIcons from '@/components/LicenseIcons';
 import decodeData from '@/utils/decodeData';
-import { SELECT_IMAGE_FOR_LIST } from '@/store/mutation-types';
 import { DOWNLOAD_WATERMARK } from '@/store/action-types';
 
 
@@ -222,14 +212,6 @@
     onImageLoad(event) {
       this.$emit('onImageLoaded', event);
     },
-<<<<<<< HEAD
-    onAddToImageList(image, event) {
-      const imageWithDimensions = image || {};
-      imageWithDimensions.pageX = event.pageX;
-      imageWithDimensions.pageY = event.pageY;
-
-      this.$store.commit(SELECT_IMAGE_FOR_LIST, { image: imageWithDimensions });
-    },
     onDownloadWatermark(image) {
       const shouldEmbedMetadata = this.shouldEmbedMetadata;
       const shouldWatermark = this.shouldWatermark;
@@ -240,8 +222,6 @@
       });
       window.location = this.watermarkURL;
     },
-=======
->>>>>>> 63a7002e
   },
   watch: {
     image() {
@@ -255,19 +235,6 @@
 
 <style lang="scss" scoped>
   @import '../styles/photodetails.scss';
-<<<<<<< HEAD
-
-  .add-to-list {
-    &:before {
-      height: 13px;
-      width: 13px;
-      content: '';
-      background: url('../assets/plus-icon-black.svg') no-repeat;
-      opacity: .5;
-      display: inline-block;
-    }
-  }
-
   .download-watermark {
     background: #01a635;
     color: #fff;
@@ -280,6 +247,4 @@
   .help-icon {
     height: 24px;
   }
-=======
->>>>>>> 63a7002e
 </style>
