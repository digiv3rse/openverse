<template>
  <div class="section">
    <div class="container is-fluid">
      <div>
        <h1 class="title is-2 margin-bottom-large" role="article">
          {{ $t('about.title') }}
        </h1>
        <div class="content">
          <i18n path="about.description.content" tag="p">
            <template #link>
              <a
                :aria-label="$t('about.aria.licenses')"
                href="https://creativecommons.org/share-your-work/licensing-examples/"
                >{{ $t('about.description.licenses-link') }}</a
              >
            </template>
          </i18n>
          <i18n path="about.collection" tag="p">
<<<<<<< HEAD
            <template v-slot:common-crawl>
              <!-- eslint-disable @intlify/vue-i18n/no-raw-text -->
              -->
=======
            <template #common-crawl>
>>>>>>> b4b30b59
              <a aria-label="common crawl" href="http://commoncrawl.org/"
                >Common Crawl</a
              >
              <!-- eslint-enable -->
            </template>
          </i18n>
          <i18n path="about.planning.content" tag="p">
            <template #vision>
              <a
                :aria-label="$t('about.aria.vision')"
                href="https://creativecommons.org/2019/03/19/cc-search/"
                >{{ $t('about.planning.vision') }}</a
              >
            </template>
            <template #roadmap>
              <a
                :aria-label="$t('about.aria.roadmap')"
                href="https://docs.google.com/document/d/19yH2V5K4nzWgEXaZhkzD1egzrRayyDdxlzxZOTCm_pc/edit#heading=h.jih78emira0r"
                >{{ $t('about.planning.roadmap') }}</a
              >
            </template>
            <template #working>
              <a
                :aria-label="$t('about.aria.projects')"
                href="https://github.com/orgs/creativecommons/projects/7"
                >{{ $t('about.planning.working') }}</a
              >
            </template>
            <template #search>
              <a
                aria-label="cc search repository"
                href="https://github.com/creativecommons/cccatalog-frontend/"
                >{{ $t('about.planning.search') }}</a
              >
            </template>
            <template #catalog-api>
              <a
                aria-label="cc catalog-api repository"
                href="https://github.com/creativecommons/cccatalog-api/"
                >{{ $t('about.planning.catalog-api') }}</a
              >
            </template>
            <template #catalog>
              <a
                aria-label="cc catalog repository"
                href="https://github.com/creativecommons/cccatalog/"
                >{{ $t('about.planning.catalog') }}</a
              >
            </template>
            <template #community>
              <a
                :aria-label="$t('about.aria.contribution')"
                href="https://creativecommons.github.io/contributing-code/"
                >{{ $t('about.planning.community') }}</a
              >
            </template>
          </i18n>
          <i18n path="about.declaration.content" tag="p">
            <template #terms>
              <a
                :aria-label="$t('about.aria.terms')"
                href="https://creativecommons.org/terms/"
                >{{ $t('about.declaration.terms') }}</a
              >
            </template>
          </i18n>
          <h2 class="margin-top-large margin-bottom-normal">
            {{ $t('about.sources') }}
          </h2>
          <table
            :aria-label="$t('about.aria.sources')"
            role="region"
            class="table is-bordered is-striped margin-bottom-large"
          >
            <thead>
              <tr>
                <th>{{ $t('about.providers.source') }}</th>
                <th>{{ $t('about.providers.domain') }}</th>
                <th>{{ $t('about.providers.work') }}</th>
              </tr>
            </thead>
            <tbody>
              <tr v-for="(imageProvider, index) in imageProviders" :key="index">
                <td>{{ imageProvider.display_name }}</td>
                <td>
                  <a
                    :aria-label="imageProvider.display_name"
                    :href="imageProvider.source_url"
                  >
                    {{ imageProvider.source_url }}
                  </a>
                </td>
                <td class="number-cell">
                  {{ getProviderImageCount(imageProvider.image_count) }}
                </td>
              </tr>
            </tbody>
          </table>
        </div>
      </div>
    </div>
  </div>
</template>

<script>
const AboutPage = {
  name: 'about-page',
  layout: 'with-nav-search',
  computed: {
    imageProviders() {
      return this.$store.state.imageProviders
    },
  },
  methods: {
    getProviderImageCount(imageCount) {
      return imageCount.toLocaleString(this.$i18n.locale)
    },
  },
}

export default AboutPage
</script>

<style lang="scss" scoped>
@import '~/styles/text-only-page.scss';

.table.is-bordered {
  td,
  th {
    word-break: initial;
  }
}
</style><|MERGE_RESOLUTION|>--- conflicted
+++ resolved
@@ -16,13 +16,9 @@
             </template>
           </i18n>
           <i18n path="about.collection" tag="p">
-<<<<<<< HEAD
-            <template v-slot:common-crawl>
+            <template #common-crawl>
               <!-- eslint-disable @intlify/vue-i18n/no-raw-text -->
               -->
-=======
-            <template #common-crawl>
->>>>>>> b4b30b59
               <a aria-label="common crawl" href="http://commoncrawl.org/"
                 >Common Crawl</a
               >
