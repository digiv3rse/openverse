--- conflicted
+++ resolved
@@ -1,11 +1,7 @@
 {
     "_meta": {
         "hash": {
-<<<<<<< HEAD
-            "sha256": "43bd4d4b9c8c45cac5d9a5cc89e3e05bb9923565cb0640dd8d257ce7960716ac"
-=======
-            "sha256": "c27365f51e440e269da8620760e430b8cac602357a9f409b53d497d2d229ce56"
->>>>>>> 680ecde4
+            "sha256": "7d3f89af5501b058eca5c65e1089635406750e4bc94549ed58e6851aa1d00eb8"
         },
         "pipfile-spec": 6,
         "requires": {
@@ -155,19 +151,11 @@
         },
         "boto3": {
             "hashes": [
-<<<<<<< HEAD
                 "sha256:2ccb1827dc9d654970375b9bbe1bd77eb6a50ec6fa76cf227a34b4bff144814f",
                 "sha256:51722a3a791108236c8ce05e0ced030b13c08276001132d4153d29353038f8cc"
             ],
             "index": "pypi",
             "version": "==1.26.123"
-=======
-                "sha256:2914776e0138530ec6464d0e2f05b4aa18e9212ac920c48472f8a93650feaed2",
-                "sha256:f4951f8162905b96fd045e32853ba8cf707042faac846a23910817c508ef27d7"
-            ],
-            "index": "pypi",
-            "version": "==1.26.105"
->>>>>>> 680ecde4
         },
         "botocore": {
             "hashes": [
@@ -887,76 +875,6 @@
             "markers": "python_version >= '3.7'",
             "version": "==4.1.0"
         },
-        "orjson": {
-            "hashes": [
-                "sha256:0826ad2dc1cea1547edff14ce580374f0061d853cbac088c71162dbfe2e52205",
-                "sha256:0b470d31244a6f647e5402aac7d2abaf7bb4f52379acf67722a09d35a45c9417",
-                "sha256:11ae68f995a50724032af297c92f20bcde31005e0bf3653b12bff9356394615b",
-                "sha256:1486600bc1dd1db26c588dd482689edba3d72d301accbe4301db4b2b28bd7aa4",
-                "sha256:1810e5446fe68d61732e9743592da0ec807e63972eef076d09e02878c2f5958e",
-                "sha256:2073b62822738d6740bd2492f6035af5c2fd34aa198322b803dc0e70559a17b7",
-                "sha256:26aee557cf8c93b2a971b5a4a8e3cca19780573531493ce6573aa1002f5c4378",
-                "sha256:27bb26e171e9cfdbec39c7ca4739b6bef8bd06c293d56d92d5e3a3fc017df17d",
-                "sha256:2b8cdaacecb92997916603ab232bb096d0fa9e56b418ca956b9754187d65ca06",
-                "sha256:344ea91c556a2ce6423dc13401b83ab0392aa697a97fa4142c2c63a6fd0bbfef",
-                "sha256:345e41abd1d9e3ecfb554e1e75ff818cf42e268bd06ad25a96c34e00f73a327e",
-                "sha256:34b6901c110c06ab9e8d7d0496db4bc9a0c162ca8d77f67539d22cb39e0a1ef4",
-                "sha256:35d879b46b8029e1e01e9f6067928b470a4efa1ca749b6d053232b873c2dcf66",
-                "sha256:3cfe32b1227fe029a5ad989fbec0b453a34e5e6d9a977723f7c3046d062d3537",
-                "sha256:4355c9aedfefe60904e8bd7901315ebbc8bb828f665e4c9bc94b1432e67cb6f7",
-                "sha256:45a5afc9cda6b8aac066dd50d8194432fbc33e71f7164f95402999b725232d78",
-                "sha256:48824649019a25d3e52f6454435cf19fe1eb3d05ee697e65d257f58ae3aa94d9",
-                "sha256:4bf2556ba99292c4dc550560384dd22e88b5cdbe6d98fb4e202e902b5775cf9f",
-                "sha256:4dfe0651e26492d5d929bbf4322de9afbd1c51ac2e3947a7f78492b20359711d",
-                "sha256:595e1e7d04aaaa3d41113e4eb9f765ab642173c4001182684ae9ddc621bb11c8",
-                "sha256:5a0b1f4e4fa75e26f814161196e365fc0e1a16e3c07428154505b680a17df02f",
-                "sha256:61e2e51cefe7ef90c4fbbc9fd38ecc091575a3ea7751d56fad95cbebeae2a054",
-                "sha256:64ffd92328473a2f9af059410bd10c703206a4bbc7b70abb1bedcd8761e39eb8",
-                "sha256:6a286ad379972e4f46579e772f0477e6b505f1823aabcd64ef097dbb4549e1a4",
-                "sha256:6bbd7b3a3e2030b03c68c4d4b19a2ef5b89081cbb43c05fe2010767ef5e408db",
-                "sha256:6fa3a26dcf0f5f2912a8ce8e87273e68b2a9526854d19fd09ea671b154418e88",
-                "sha256:7d27b6182f75896dd8c10ea0f78b9265a3454be72d00632b97f84d7031900dd4",
-                "sha256:81aa3f321d201bff0bd0f4014ea44e51d58a9a02d8f2b0eeab2cee22611be8e1",
-                "sha256:8c1825997232a324911d11c75d91e1e0338c7b723c149cf53a5fc24496c048a4",
-                "sha256:979f231e3bad1c835627eef1a30db12a8af58bfb475a6758868ea7e81897211f",
-                "sha256:9b23fb0264bbdd7218aa685cb6fc71f0dcecf34182f0a8596a3a0dff010c06f9",
-                "sha256:a3fdee68c4bb3c5d6f89ed4560f1384b5d6260e48fbf868bae1a245a3c693d4d",
-                "sha256:a7bce6e61cea6426309259b04c6ee2295b3f823ea51a033749459fe2dd0423b2",
-                "sha256:abce8d319aae800fd2d774db1106f926dee0e8a5ca85998fd76391fcb58ef94f",
-                "sha256:ad632dc330a7b39da42530c8d146f76f727d476c01b719dc6743c2b5701aaf6b",
-                "sha256:af7601a78b99f0515af2f8ab12c955c0072ffcc1e437fb2556f4465783a4d813",
-                "sha256:b1f648ec89c6a426098868460c0ef8c86b457ce1378d7569ff4acb6c0c454048",
-                "sha256:b2c4faf20b6bb5a2d7ac0c16f58eb1a3800abcef188c011296d1dc2bb2224d48",
-                "sha256:b6e79d8864794635974b18821b49a7f27859d17b93413d4603efadf2e92da7a5",
-                "sha256:b7b0ba074375e25c1594e770e2215941e2017c3cd121889150737fa1123e8bfe",
-                "sha256:b88afd662190f19c3bb5036a903589f88b1d2c2608fbb97281ce000db6b08897",
-                "sha256:bc30de5c7b3a402eb59cc0656b8ee53ca36322fc52ab67739c92635174f88336",
-                "sha256:bce970f293825e008dbf739268dfa41dfe583aa2a1b5ef4efe53a0e92e9671ea",
-                "sha256:c08b426fae7b9577b528f99af0f7e0ff3ce46858dd9a7d1bf86d30f18df89a4c",
-                "sha256:c2ef690335b24f9272dbf6639353c1ffc3f196623a92b851063e28e9515cf7dd",
-                "sha256:cb62ec16a1c26ad9487727b529103cb6a94a1d4969d5b32dd0eab5c3f4f5a6f2",
-                "sha256:ce49999bcbbc14791c61844bc8a69af44f5205d219be540e074660038adae6bf",
-                "sha256:d2874cee6856d7c386b596e50bc517d1973d73dc40b2bd6abec057b5e7c76b2f",
-                "sha256:d953e6c2087dcd990e794f8405011369ee11cf13e9aaae3172ee762ee63947f2",
-                "sha256:dcf6adb4471b69875034afab51a14b64f1026bc968175a2bb02c5f6b358bd413",
-                "sha256:ddabc5e44702d13137949adee3c60b7091e73a664f6e07c7b428eebb2dea7bbf",
-                "sha256:e5d7f82506212e047b184c06e4bcd48c1483e101969013623cebcf51cf12cad9",
-                "sha256:e999abca892accada083f7079612307d94dd14cc105a699588a324f843216509",
-                "sha256:f3e9ac9483c2b4cd794e760316966b7bd1e6afb52b0218f068a4e80c9b2db4f6",
-                "sha256:f7e85d4682f3ed7321d36846cad0503e944ea9579ef435d4c162e1b73ead8ac9",
-                "sha256:faee89e885796a9cc493c930013fa5cfcec9bfaee431ddf00f0fbfb57166a8b3"
-            ],
-            "index": "pypi",
-            "version": "==3.8.10"
-        },
-        "packaging": {
-            "hashes": [
-                "sha256:994793af429502c4ea2ebf6bf664629d07c1a9fe974af92966e4b8d2df7edc61",
-                "sha256:a392980d2b6cffa644431898be54b0045151319d1e7ec34f0cfed48767dd334f"
-            ],
-            "markers": "python_version >= '3.7'",
-            "version": "==23.1"
-        },
         "piexif": {
             "hashes": [
                 "sha256:3bc435d171720150b81b15d27e05e54b8abbde7b4242cddd81ef160d283108b6",
@@ -1232,14 +1150,6 @@
             ],
             "index": "pypi",
             "version": "==1.3.1"
-        },
-        "ruamel.yaml": {
-            "hashes": [
-                "sha256:742b35d3d665023981bd6d16b3d24248ce5df75fdb4e2924e93a05c1f8b61ca7",
-                "sha256:8b7ce697a2f212752a35c1ac414471dc16c424c9573be4926b56ff3f5d23b7af"
-            ],
-            "markers": "python_version >= '3'",
-            "version": "==0.17.21"
         },
         "s3transfer": {
             "hashes": [
@@ -1694,56 +1604,6 @@
             "markers": "python_version >= '3.7'",
             "version": "==4.17.3"
         },
-        "jsonschema-spec": {
-            "hashes": [
-                "sha256:34471d8b60e1f06d174236c4d3cf9590fbf3cff1cc733b28d15cd83672bcd062",
-                "sha256:824c743197bbe2104fcc6dce114a4082bf7f7efdebf16683510cb0ec6d8d53d0"
-            ],
-            "markers": "python_version >= '3.7' and python_full_version < '4.0.0'",
-            "version": "==0.1.4"
-        },
-        "lazy-object-proxy": {
-            "hashes": [
-                "sha256:09763491ce220c0299688940f8dc2c5d05fd1f45af1e42e636b2e8b2303e4382",
-                "sha256:0a891e4e41b54fd5b8313b96399f8b0e173bbbfc03c7631f01efbe29bb0bcf82",
-                "sha256:189bbd5d41ae7a498397287c408617fe5c48633e7755287b21d741f7db2706a9",
-                "sha256:18b78ec83edbbeb69efdc0e9c1cb41a3b1b1ed11ddd8ded602464c3fc6020494",
-                "sha256:1aa3de4088c89a1b69f8ec0dcc169aa725b0ff017899ac568fe44ddc1396df46",
-                "sha256:212774e4dfa851e74d393a2370871e174d7ff0ebc980907723bb67d25c8a7c30",
-                "sha256:2d0daa332786cf3bb49e10dc6a17a52f6a8f9601b4cf5c295a4f85854d61de63",
-                "sha256:5f83ac4d83ef0ab017683d715ed356e30dd48a93746309c8f3517e1287523ef4",
-                "sha256:659fb5809fa4629b8a1ac5106f669cfc7bef26fbb389dda53b3e010d1ac4ebae",
-                "sha256:660c94ea760b3ce47d1855a30984c78327500493d396eac4dfd8bd82041b22be",
-                "sha256:66a3de4a3ec06cd8af3f61b8e1ec67614fbb7c995d02fa224813cb7afefee701",
-                "sha256:721532711daa7db0d8b779b0bb0318fa87af1c10d7fe5e52ef30f8eff254d0cd",
-                "sha256:7322c3d6f1766d4ef1e51a465f47955f1e8123caee67dd641e67d539a534d006",
-                "sha256:79a31b086e7e68b24b99b23d57723ef7e2c6d81ed21007b6281ebcd1688acb0a",
-                "sha256:81fc4d08b062b535d95c9ea70dbe8a335c45c04029878e62d744bdced5141586",
-                "sha256:8fa02eaab317b1e9e03f69aab1f91e120e7899b392c4fc19807a8278a07a97e8",
-                "sha256:9090d8e53235aa280fc9239a86ae3ea8ac58eff66a705fa6aa2ec4968b95c821",
-                "sha256:946d27deaff6cf8452ed0dba83ba38839a87f4f7a9732e8f9fd4107b21e6ff07",
-                "sha256:9990d8e71b9f6488e91ad25f322898c136b008d87bf852ff65391b004da5e17b",
-                "sha256:9cd077f3d04a58e83d04b20e334f678c2b0ff9879b9375ed107d5d07ff160171",
-                "sha256:9e7551208b2aded9c1447453ee366f1c4070602b3d932ace044715d89666899b",
-                "sha256:9f5fa4a61ce2438267163891961cfd5e32ec97a2c444e5b842d574251ade27d2",
-                "sha256:b40387277b0ed2d0602b8293b94d7257e17d1479e257b4de114ea11a8cb7f2d7",
-                "sha256:bfb38f9ffb53b942f2b5954e0f610f1e721ccebe9cce9025a38c8ccf4a5183a4",
-                "sha256:cbf9b082426036e19c6924a9ce90c740a9861e2bdc27a4834fd0a910742ac1e8",
-                "sha256:d9e25ef10a39e8afe59a5c348a4dbf29b4868ab76269f81ce1674494e2565a6e",
-                "sha256:db1c1722726f47e10e0b5fdbf15ac3b8adb58c091d12b3ab713965795036985f",
-                "sha256:e7c21c95cae3c05c14aafffe2865bbd5e377cfc1348c4f7751d9dc9a48ca4bda",
-                "sha256:e8c6cfb338b133fbdbc5cfaa10fe3c6aeea827db80c978dbd13bc9dd8526b7d4",
-                "sha256:ea806fd4c37bf7e7ad82537b0757999264d5f70c45468447bb2b91afdbe73a6e",
-                "sha256:edd20c5a55acb67c7ed471fa2b5fb66cb17f61430b7a6b9c3b4a1e40293b1671",
-                "sha256:f0117049dd1d5635bbff65444496c90e0baa48ea405125c088e93d9cf4525b11",
-                "sha256:f0705c376533ed2a9e5e97aacdbfe04cecd71e0aa84c7c0595d02ef93b6e4455",
-                "sha256:f12ad7126ae0c98d601a7ee504c1122bcef553d1d5e0c3bfa77b16b3968d2734",
-                "sha256:f2457189d8257dd41ae9b434ba33298aec198e30adf2dcdaaa3a28b9994f6adb",
-                "sha256:f699ac1c768270c9e384e4cbd268d6e67aebcfae6cd623b4d7c3bfde5a35db59"
-            ],
-            "markers": "python_version >= '3.7'",
-            "version": "==1.9.0"
-        },
         "matplotlib-inline": {
             "hashes": [
                 "sha256:f1f41aab5328aa5aaea9b16d083b128102f8712542f819fe7e6a420ff581b311",
@@ -1752,22 +1612,6 @@
             "markers": "python_version >= '3.5'",
             "version": "==0.1.6"
         },
-        "openapi-schema-validator": {
-            "hashes": [
-                "sha256:79f37f38ef9fd5206b924ed7a6f382cea7b649b3b56383c47f1906082b7b9015",
-                "sha256:c573e2be2c783abae56c5a1486ab716ca96e09d1c3eab56020d1dc680aa57bf8"
-            ],
-            "markers": "python_version >= '3.7' and python_full_version < '4.0.0'",
-            "version": "==0.4.4"
-        },
-        "openapi-spec-validator": {
-            "hashes": [
-                "sha256:1189d0618ae0678ccf6c883cc1266d381454eece6f21fcf330cc7caea5fc25eb",
-                "sha256:4145478f26df16059c147406eaaa59b77ff60e3461ba6edb9aa84d481ed89aaf"
-            ],
-            "index": "pypi",
-            "version": "==0.5.6"
-        },
         "orderedmultidict": {
             "hashes": [
                 "sha256:04070bbb5e87291cc9bfa51df413677faf2141c73c61d2a5f7b26bea3cd882ad",
@@ -1790,14 +1634,6 @@
             ],
             "markers": "python_version >= '3.6'",
             "version": "==0.8.3"
-        },
-        "pathable": {
-            "hashes": [
-                "sha256:5c869d315be50776cc8a993f3af43e0c60dc01506b399643f919034ebf4cdcab",
-                "sha256:cdd7b1f9d7d5c8b8d3315dbf5a86b2596053ae845f056f57d97c0eefff84da14"
-            ],
-            "markers": "python_version >= '3.7' and python_full_version < '4.0.0'",
-            "version": "==0.4.3"
         },
         "pendulum": {
             "hashes": [
