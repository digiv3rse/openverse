--- conflicted
+++ resolved
@@ -1,11 +1,7 @@
 {
     "_meta": {
         "hash": {
-<<<<<<< HEAD
-            "sha256": "ed3ed0e2ab1dccc1395551b9135c31b231c4e9df74577fb641a6f247975492d7"
-=======
-            "sha256": "64d1f79d9578b8074518f2543d798bc2249c866e1a1c0fb118b602cccc166604"
->>>>>>> a97a8d7b
+            "sha256": "3b1f315a659bf7eb9b17cb5658f2afdbde60d4aa26452d2cf3a38a6739094016"
         },
         "pipfile-spec": 6,
         "requires": {
@@ -1547,11 +1543,11 @@
         },
         "faker": {
             "hashes": [
-                "sha256:49060d40e6659e116f53353c5771ad2f2cbcd12b15771f49e3000a3a451f13ec",
-                "sha256:ac903ba8cb5adbce2cdd15e5536118d484bbe01126f3c774dd9f6df77b61232d"
-            ],
-            "markers": "python_version >= '3.7'",
-            "version": "==18.6.0"
+                "sha256:3aabe5b8c4ab50103a0c05c15e31a24b22045968d1ac0b7fb48d1c6244400495",
+                "sha256:6f882f5a3303c0690b3fb2dd3418839935a2dca155d38f1b2931b0079f3ce622"
+            ],
+            "markers": "python_version >= '3.7'",
+            "version": "==18.6.1"
         },
         "fakeredis": {
             "hashes": [
@@ -1722,11 +1718,11 @@
         },
         "psycopg": {
             "hashes": [
-                "sha256:59b4a71536b146925513c0234dfd1dc42b81e65d56ce5335dff4813434dbc113",
-                "sha256:b1500c42063abaa01d30b056f0b300826b8dd8d586900586029a294ce74af327"
-            ],
-            "markers": "python_version >= '3.7'",
-            "version": "==3.1.8"
+                "sha256:ab400f207a8c120bafdd8077916d8f6c0106e809401378708485b016508c30c9",
+                "sha256:fbbac339274d8733ee70ba9822297af3e8871790a26e967b5ea53e30a4b74dcc"
+            ],
+            "markers": "python_version >= '3.7'",
+            "version": "==3.1.9"
         },
         "ptyprocess": {
             "hashes": [
