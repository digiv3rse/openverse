--- conflicted
+++ resolved
@@ -4,13 +4,7 @@
 from elasticsearch_dsl import Q
 
 from api.controllers import search_controller
-<<<<<<< HEAD
-from api.controllers.search_controller import (
-    DEFAULT_SQS_FLAGS,
-    FILTERED_PROVIDERS_CACHE_KEY,
-)
-=======
->>>>>>> de203f19
+from api.controllers.search_controller import DEFAULT_SQS_FLAGS
 
 
 pytestmark = pytest.mark.django_db
@@ -88,10 +82,70 @@
     }
 
 
-def test_create_search_query_q_search_with_quotes_adds_exact_suffix(media_type_config):
+def test_create_search_query_q_search_with_quotes_adds_raw_suffix(media_type_config):
     serializer = media_type_config.search_request_serializer(
         data={"q": '"The cutest cat"'}
     )
+    serializer.is_valid(raise_exception=True)
+    search_query = search_controller.build_search_query(serializer)
+    actual_query_clauses = search_query.to_dict()["bool"]
+
+    assert actual_query_clauses == {
+        "must_not": [{"term": {"mature": True}}],
+        "must": [
+            {
+                "simple_query_string": {
+                    "default_operator": "AND",
+                    "fields": ["title", "description", "tags.name"],
+                    "query": '"The cutest cat"',
+                    "quote_field_suffix": ".raw",
+                    "flags": DEFAULT_SQS_FLAGS,
+                }
+            }
+        ],
+        "should": [
+            {
+                "simple_query_string": {
+                    "boost": 10000,
+                    "fields": ["title"],
+                    "query": "The cutest cat",
+                    "flags": DEFAULT_SQS_FLAGS,
+                }
+            },
+            {"rank_feature": {"boost": 10000, "field": "standardized_popularity"}},
+        ],
+    }
+
+
+@pytest.mark.parametrize(
+    ("data", "expected_flags"),
+    [
+        pytest.param(
+            {"q": "net*"},
+            DEFAULT_SQS_FLAGS + "|PREFIX",
+            id="prefix",
+        ),
+        pytest.param(
+            {"q": "(net)"},
+            DEFAULT_SQS_FLAGS + "|PRECEDENCE",
+            id="precedence",
+        ),
+        pytest.param(
+            {"q": "net~2"},
+            DEFAULT_SQS_FLAGS + "|FUZZY|SLOP",
+            id="fuzzy|slop",
+        ),
+        pytest.param(
+            {"q": "net~2"},
+            DEFAULT_SQS_FLAGS + "|ESCAPE",
+            id="fuzzy|slop",
+        ),
+    ],
+)
+def test_create_search_query_q_search_with_quotes_adds_exact_suffix(
+    media_type_config, data, expected_flags
+):
+    serializer = media_type_config.search_request_serializer(data=data)
     serializer.is_valid(raise_exception=True)
     search_query = search_controller.build_search_query(serializer)
     actual_query_clauses = search_query.to_dict()["bool"]
