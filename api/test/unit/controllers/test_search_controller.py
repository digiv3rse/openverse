--- conflicted
+++ resolved
@@ -35,13 +35,10 @@
     "is_cache_reachable, cache_name",
     [(True, "search_con_cache"), (False, "unreachable_search_con_cache")],
 )
-<<<<<<< HEAD
-=======
 # This parametrize decorator runs the test function with two scenarios:
 # - one where the API can connect to Redis
 # - one where it cannot and raises ``ConnectionError``
 # The fixtures referenced here are defined below.
->>>>>>> f56f7310
 
 
 @pytest.fixture(autouse=True)
