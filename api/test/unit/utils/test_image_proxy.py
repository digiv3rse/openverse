import asyncio
import itertools
from dataclasses import replace
from test.factory.models.image import ImageFactory
from unittest.mock import patch
from urllib.parse import urlencode

from django.conf import settings
from rest_framework.exceptions import UnsupportedMediaType

import aiohttp
import pook
import pytest
from aiohttp import client_exceptions
from aiohttp.client_reqrep import ConnectionKey

from api.utils.image_proxy import (
    HEADERS,
    MediaInfo,
    RequestConfig,
    UpstreamThumbnailException,
    extension,
)
from api.utils.image_proxy import get as _photon_get
from api.utils.tallies import get_monthly_timestamp


TEST_IMAGE_DOMAIN = "subdomain.example.com"
PHOTON_URL_FOR_TEST_IMAGE = (
    f"{settings.PHOTON_ENDPOINT}{TEST_IMAGE_DOMAIN}/path_part1/part2/image_dot_jpg.jpg"
)
TEST_IMAGE_URL = PHOTON_URL_FOR_TEST_IMAGE.replace(settings.PHOTON_ENDPOINT, "http://")
TEST_MEDIA_IDENTIFIER = "123"
TEST_MEDIA_PROVIDER = "foo"

TEST_MEDIA_INFO = MediaInfo(
    media_identifier=TEST_MEDIA_IDENTIFIER,
    media_provider=TEST_MEDIA_PROVIDER,
    image_url=TEST_IMAGE_URL,
)

UA_HEADER = HEADERS["User-Agent"]

MOCK_BODY = "mock response body"

SVG_BODY = """<?xml version="1.0" encoding="UTF-8"?>
<svg version="1.1" xmlns="http://www.w3.org/2000/svg">
<text x="10" y="10" fill="white">SVG</text>
</svg>"""


cache_availability_params = pytest.mark.parametrize(
    "is_cache_reachable, cache_name",
    [(True, "redis"), (False, "unreachable_redis")],
)
<<<<<<< HEAD
=======
# This parametrize decorator runs the test function with two scenarios:
# - one where the API can connect to Redis
# - one where it cannot and raises ``ConnectionError``
# The fixtures referenced here are defined below.
>>>>>>> f56f7310


@pytest.fixture
def auth_key():
    test_key = "this is a test Photon Key boop boop, let me in"
    settings.PHOTON_AUTH_KEY = test_key

    yield test_key

    settings.PHOTON_AUTH_KEY = None


@pytest.fixture
def photon_get(session_loop):
    """Run ``image_proxy.get`` and wait for all tasks to finish."""

    def do(*args, **kwargs):
        try:
            res = session_loop.run_until_complete(_photon_get(*args, **kwargs))
            return res
        finally:
            tasks = asyncio.all_tasks(session_loop)
            for task in tasks:
                session_loop.run_until_complete(task)

    yield do


@pook.on
def test_get_successful_no_auth_key_default_args(photon_get, mock_image_data):
    mock_get: pook.Mock = (
        pook.get(PHOTON_URL_FOR_TEST_IMAGE)
        .params(
            {
                "w": settings.THUMBNAIL_WIDTH_PX,
                "quality": settings.THUMBNAIL_QUALITY,
            }
        )
        .header("User-Agent", UA_HEADER)
        .header("Accept", "image/*")
        .reply(200)
        .body(MOCK_BODY)
        .mock
    )

    res = photon_get(TEST_MEDIA_INFO)

    assert res.content == MOCK_BODY.encode()
    assert res.status_code == 200
    assert mock_get.matched


@pook.on
def test_get_successful_original_svg_no_auth_key_default_args(
    photon_get, mock_image_data
):
    mock_get: pook.Mock = (
        pook.get(TEST_IMAGE_URL.replace(".jpg", ".svg"))
        .header("User-Agent", UA_HEADER)
        .header("Accept", "image/*")
        .reply(200)
        .body(SVG_BODY)
        .mock
    )

    media_info = replace(
        TEST_MEDIA_INFO, image_url=TEST_MEDIA_INFO.image_url.replace(".jpg", ".svg")
    )

    res = photon_get(media_info)

    assert res.content == SVG_BODY.encode()
    assert res.status_code == 200
    assert mock_get.matched


@pook.on
def test_get_successful_with_auth_key_default_args(
    photon_get, mock_image_data, auth_key
):
    mock_get: pook.Mock = (
        pook.get(PHOTON_URL_FOR_TEST_IMAGE)
        .params(
            {
                "w": settings.THUMBNAIL_WIDTH_PX,
                "quality": settings.THUMBNAIL_QUALITY,
            }
        )
        .header("User-Agent", UA_HEADER)
        .header("Accept", "image/*")
        .header("X-Photon-Authentication", auth_key)
        .reply(200)
        .body(MOCK_BODY)
        .mock
    )

    res = photon_get(TEST_MEDIA_INFO)

    assert res.content == MOCK_BODY.encode()
    assert res.status_code == 200
    assert mock_get.matched


@pook.on
def test_get_successful_no_auth_key_not_compressed(photon_get, mock_image_data):
    mock_get: pook.Mock = (
        pook.get(PHOTON_URL_FOR_TEST_IMAGE)
        .params(
            {
                "w": settings.THUMBNAIL_WIDTH_PX,
            }
        )
        .header("User-Agent", UA_HEADER)
        .header("Accept", "image/*")
        .reply(200)
        .body(MOCK_BODY)
        .mock
    )

    res = photon_get(TEST_MEDIA_INFO, RequestConfig(is_compressed=False))

    assert res.content == MOCK_BODY.encode()
    assert res.status_code == 200
    assert mock_get.matched


@pook.on
def test_get_successful_no_auth_key_full_size(photon_get, mock_image_data):
    mock_get: pook.Mock = (
        pook.get(PHOTON_URL_FOR_TEST_IMAGE)
        .params(
            {
                "quality": settings.THUMBNAIL_QUALITY,
            }
        )
        .header("User-Agent", UA_HEADER)
        .header("Accept", "image/*")
        .reply(200)
        .body(MOCK_BODY)
        .mock
    )

    res = photon_get(TEST_MEDIA_INFO, RequestConfig(is_full_size=True))

    assert res.content == MOCK_BODY.encode()
    assert res.status_code == 200
    assert mock_get.matched


@pook.on
def test_get_successful_no_auth_key_full_size_not_compressed(
    photon_get, mock_image_data
):
    mock_get: pook.Mock = (
        pook.get(PHOTON_URL_FOR_TEST_IMAGE)
        .header("User-Agent", UA_HEADER)
        .header("Accept", "image/*")
        .reply(200)
        .body(MOCK_BODY)
        .mock
    )

    res = photon_get(
        TEST_MEDIA_INFO,
        RequestConfig(is_full_size=True, is_compressed=False),
    )

    assert res.content == MOCK_BODY.encode()
    assert res.status_code == 200
    assert mock_get.matched


@pook.on
def test_get_successful_no_auth_key_png_only(photon_get, mock_image_data):
    mock_get: pook.Mock = (
        pook.get(PHOTON_URL_FOR_TEST_IMAGE)
        .params(
            {
                "w": settings.THUMBNAIL_WIDTH_PX,
                "quality": settings.THUMBNAIL_QUALITY,
            }
        )
        .header("User-Agent", UA_HEADER)
        .header("Accept", "image/png")
        .reply(200)
        .body(MOCK_BODY)
        .mock
    )

    res = photon_get(TEST_MEDIA_INFO, RequestConfig(accept_header="image/png"))

    assert res.content == MOCK_BODY.encode()
    assert res.status_code == 200
    assert mock_get.matched


@pook.on
def test_get_successful_forward_query_params(photon_get, mock_image_data):
    params = urlencode({"hello": "world", 1: 2, "beep": "boop"})
    mock_get: pook.Mock = (
        pook.get(PHOTON_URL_FOR_TEST_IMAGE)
        .params(
            {
                "w": settings.THUMBNAIL_WIDTH_PX,
                "quality": settings.THUMBNAIL_QUALITY,
                "q": params,
            }
        )
        .header("User-Agent", UA_HEADER)
        .header("Accept", "image/*")
        .reply(200)
        .body(MOCK_BODY)
        .mock
    )

    media_info_with_url_params = replace(
        TEST_MEDIA_INFO, image_url=f"{TEST_IMAGE_URL}?{params}"
    )

    res = photon_get(media_info_with_url_params)

    assert res.content == MOCK_BODY.encode()
    assert res.status_code == 200
    assert mock_get.matched


@pytest.fixture
def setup_request_exception(monkeypatch):
    def do(exc):
        async def raise_exc(*args, **kwargs):
            raise exc

        monkeypatch.setattr(aiohttp.ClientSession, "get", raise_exc)

    yield do


@pook.on
@cache_availability_params
def test_get_successful_records_response_code(
    photon_get, mock_image_data, is_cache_reachable, cache_name, request, caplog
):
    cache = request.getfixturevalue(cache_name)
    (
        pook.get(PHOTON_URL_FOR_TEST_IMAGE)
        .params(
            {
                "w": settings.THUMBNAIL_WIDTH_PX,
                "quality": settings.THUMBNAIL_QUALITY,
            }
        )
        .header("User-Agent", UA_HEADER)
        .header("Accept", "image/*")
        .reply(200)
        .body(MOCK_BODY)
    )

    photon_get(TEST_MEDIA_INFO)
    month = get_monthly_timestamp()

    keys = [
        f"thumbnail_response_code:{month}:200",
        f"thumbnail_response_code_by_domain:{TEST_IMAGE_DOMAIN}:{month}:200",
    ]
    if is_cache_reachable:
        for key in keys:
            assert cache.get(key) == b"1"
    else:
        assert (
            "Redis connect failed, thumbnail response codes not tallied." in caplog.text
        )


alert_count_params = pytest.mark.parametrize(
    "count_start, should_alert",
    [
        (0, True),
        (1, True),
        (50, True),
        (99, True),
        (100, False),
        (999, True),
        (1000, False),
        (1500, False),
        (1999, True),
    ],
)

MOCK_CONNECTION_KEY = ConnectionKey(
    host="https://localhost",
    port=None,
    is_ssl=False,
    ssl=None,
    proxy=None,
    proxy_auth=None,
    proxy_headers_hash=None,
)


@pytest.mark.parametrize(
    "exc, exc_name",
    [
        (ValueError("whoops"), "builtins.ValueError"),
        (
            client_exceptions.ClientConnectionError("whoops"),
            "aiohttp.client_exceptions.ClientConnectionError",
        ),
        (
            client_exceptions.ServerTimeoutError("whoops"),
            "aiohttp.client_exceptions.ServerTimeoutError",
        ),
        (
            client_exceptions.ClientSSLError(MOCK_CONNECTION_KEY, OSError()),
            "aiohttp.client_exceptions.ClientSSLError",
        ),
        (
            client_exceptions.ClientOSError("whoops"),
            "aiohttp.client_exceptions.ClientOSError",
        ),
    ],
)
@cache_availability_params
@alert_count_params
def test_get_exception_handles_error(
    photon_get,
    exc,
    exc_name,
    count_start,
    should_alert,
    sentry_capture_exception,
    setup_request_exception,
    is_cache_reachable,
    cache_name,
    request,
    caplog,
):
    cache = request.getfixturevalue(cache_name)

    setup_request_exception(exc)
    month = get_monthly_timestamp()
    key = f"thumbnail_error:{exc_name}:{TEST_IMAGE_DOMAIN}:{month}"
    if is_cache_reachable:
        cache.set(key, count_start)

    with (
        pytest.raises(UpstreamThumbnailException),
        patch(
            "api.utils.image_proxy.exception_iterator", itertools.count(count_start + 1)
        ),
    ):
        photon_get(TEST_MEDIA_INFO)

    assert_func = (
        sentry_capture_exception.assert_called_once
        if should_alert
        else sentry_capture_exception.assert_not_called
    )
    assert_func()

    if is_cache_reachable:
        assert cache.get(key) == str(count_start + 1).encode()
    else:
        assert "Redis connect failed, thumbnail errors not tallied." in caplog.text


@cache_availability_params
@alert_count_params
@pytest.mark.parametrize(
    "status_code, text",
    [
        (400, "Bad Request"),
        (401, "Unauthorized"),
        (403, "Forbidden"),
        (500, "Internal Server Error"),
    ],
)
def test_get_http_exception_handles_error(
    photon_get,
    status_code,
    text,
    count_start,
    should_alert,
    sentry_capture_exception,
    is_cache_reachable,
    cache_name,
    request,
    caplog,
):
    cache = request.getfixturevalue(cache_name)

    month = get_monthly_timestamp()
    key = f"thumbnail_error:aiohttp.client_exceptions.ClientResponseError:{TEST_IMAGE_DOMAIN}:{month}"
    if is_cache_reachable:
        cache.set(key, count_start)

    with pytest.raises(UpstreamThumbnailException), patch(
        "api.utils.image_proxy.exception_iterator", itertools.count(count_start + 1)
    ):
        with pook.use():
            pook.get(PHOTON_URL_FOR_TEST_IMAGE).reply(status_code, text)
            photon_get(TEST_MEDIA_INFO)

    assert_func = (
        sentry_capture_exception.assert_called_once
        if should_alert
        else sentry_capture_exception.assert_not_called
    )
    assert_func()

    if is_cache_reachable:
        assert cache.get(key) == str(count_start + 1).encode()
        assert (
            cache.get(f"thumbnail_http_error:{TEST_IMAGE_DOMAIN}:{month}:{status_code}")
            == b"1"
        )
    else:
        assert all(
            message in caplog.text
            for message in [
                "Redis connect failed, thumbnail HTTP errors not tallied.",
                "Redis connect failed, thumbnail errors not tallied.",
            ]
        )


@pook.on
def test_get_successful_https_image_url_sends_ssl_parameter(
    photon_get, mock_image_data
):
    https_url = TEST_IMAGE_URL.replace("http://", "https://")
    mock_get: pook.Mock = (
        pook.get(PHOTON_URL_FOR_TEST_IMAGE)
        .params(
            {
                "w": settings.THUMBNAIL_WIDTH_PX,
                "quality": settings.THUMBNAIL_QUALITY,
                "ssl": "true",
            }
        )
        .header("User-Agent", UA_HEADER)
        .header("Accept", "image/*")
        .reply(200)
        .body(MOCK_BODY)
        .mock
    )

    https_media_info = replace(TEST_MEDIA_INFO, image_url=https_url)

    res = photon_get(https_media_info)

    assert res.content == MOCK_BODY.encode()
    assert res.status_code == 200
    assert mock_get.matched


@pook.on
def test_get_unsuccessful_request_raises_custom_exception(photon_get):
    mock_get: pook.Mock = pook.get(PHOTON_URL_FOR_TEST_IMAGE).reply(404).mock

    with pytest.raises(
        UpstreamThumbnailException, match=r"Failed to render thumbnail."
    ):
        photon_get(TEST_MEDIA_INFO)

    assert mock_get.matched


@pytest.mark.parametrize(
    "image_url, expected_ext",
    [
        ("example.com/image.jpg", "jpg"),
        ("www.example.com/image.JPG", "jpg"),
        ("http://example.com/image.jpeg", "jpeg"),
        ("https://example.com/image.svg", "svg"),
        ("https://example.com/image.png?foo=1&bar=2#fragment", "png"),
        ("https://example.com/possibleimagewithoutext", ""),
        (
            "https://iip.smk.dk/iiif/jp2/kksgb22133.tif.jp2/full/!400,/0/default.jpg",
            "jpg",
        ),
    ],
)
def test__get_extension_from_url(image_url, expected_ext):
    assert extension._get_file_extension_from_url(image_url) == expected_ext


@pytest.mark.django_db
@pytest.mark.parametrize("image_type", ["apng", "tiff", "bmp"])
def test_photon_get_raises_by_not_allowed_types(photon_get, image_type):
    image_url = TEST_IMAGE_URL.replace(".jpg", f".{image_type}")
    image = ImageFactory.create(url=image_url)
    media_info = MediaInfo(
        media_identifier=image.identifier,
        media_provider=image.provider,
        image_url=image_url,
    )

    with pytest.raises(UnsupportedMediaType):
        photon_get(media_info)


@pytest.mark.django_db
@pytest.mark.parametrize(
    "headers, expected_cache_val",
    [
        ({"Content-Type": "image/tiff"}, b"tiff"),
        ({"Content-Type": "unknown"}, b"unknown"),
    ],
)
@cache_availability_params
def test_photon_get_saves_image_type_to_cache(
    photon_get,
    headers,
    expected_cache_val,
    is_cache_reachable,
    cache_name,
    request,
    caplog,
):
    cache = request.getfixturevalue(cache_name)

    image_url = TEST_IMAGE_URL.replace(".jpg", "")
    image = ImageFactory.create(url=image_url)
    media_info = MediaInfo(
        media_identifier=image.identifier,
        media_provider=image.provider,
        image_url=image_url,
    )
    with pook.use():
        pook.head(image_url, reply=200, response_headers=headers)
        with pytest.raises(UnsupportedMediaType):
            photon_get(media_info)

    key = f"media:{image.identifier}:thumb_type"
    if is_cache_reachable:
        assert cache.get(key) == expected_cache_val
    else:
        assert all(
            message in caplog.text
            for message in [
                "Redis connect failed, cannot get cached image extension.",
                "Redis connect failed, cannot cache image extension.",
            ]
        )<|MERGE_RESOLUTION|>--- conflicted
+++ resolved
@@ -53,13 +53,10 @@
     "is_cache_reachable, cache_name",
     [(True, "redis"), (False, "unreachable_redis")],
 )
-<<<<<<< HEAD
-=======
 # This parametrize decorator runs the test function with two scenarios:
 # - one where the API can connect to Redis
 # - one where it cannot and raises ``ConnectionError``
 # The fixtures referenced here are defined below.
->>>>>>> f56f7310
 
 
 @pytest.fixture
