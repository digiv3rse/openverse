import json
from collections.abc import Callable
from dataclasses import dataclass
from pathlib import Path

import pytest
from requests import Request, Response

<<<<<<< HEAD
from api.utils.watermark import HEADERS, _open_image, watermark
=======
from catalog.api.utils.watermark import HEADERS, watermark
>>>>>>> c0f27772


_MOCK_IMAGE_PATH = Path(__file__).parent / ".." / ".." / "factory"
_MOCK_IMAGE_BYTES = (_MOCK_IMAGE_PATH / "sample-image.jpg").read_bytes()
_MOCK_IMAGE_INFO = json.loads((_MOCK_IMAGE_PATH / "sample-image-info.json").read_text())


@dataclass
class RequestsFixture:
    requests: list[Request]
    response_factory: Callable[  # noqa: E731
        [Request], Response
    ] = lambda x: RequestsFixture._default_response_factory(x)

    @staticmethod
    def _default_response_factory(req: Request) -> Response:
        res = Response()
        res.url = req.url
        res.status_code = 200
        res._content = _MOCK_IMAGE_BYTES
        return res


@pytest.fixture(autouse=True)
def requests(monkeypatch) -> RequestsFixture:
    fixture = RequestsFixture([])

    def requests_get(url, **kwargs):
        req = Request(method="GET", url=url, **kwargs)
        fixture.requests.append(req)
        response = fixture.response_factory(req)
        return response

    monkeypatch.setattr("requests.get", requests_get)

    return fixture


def test_sends_UA_header(requests):
    watermark("http://example.com/", _MOCK_IMAGE_INFO)

    assert len(requests.requests) > 0
    for r in requests.requests:
        assert r.headers == HEADERS<|MERGE_RESOLUTION|>--- conflicted
+++ resolved
@@ -6,11 +6,7 @@
 import pytest
 from requests import Request, Response
 
-<<<<<<< HEAD
-from api.utils.watermark import HEADERS, _open_image, watermark
-=======
-from catalog.api.utils.watermark import HEADERS, watermark
->>>>>>> c0f27772
+from api.utils.watermark import HEADERS, watermark
 
 
 _MOCK_IMAGE_PATH = Path(__file__).parent / ".." / ".." / "factory"
