# syntax=docker/dockerfile:1

# Automatically build image using Python version specified in `pyproject.toml`
ARG API_PY_VERSION

##################
# Audio waveform #
##################

# Pull image `realies/audiowaveform` from Docker Hub and alias as `awf`
FROM docker.io/realies/audiowaveform:1.10.1 AS awf

# Identify dependencies of the `audiowaveform` binary and move them to `/deps`,
# while retaining their folder structure

# Enable pipefail before `RUN` that contains pipes
SHELL ["/bin/ash", "-eo", "pipefail", "-c"]

# The script is intentionally single quoted below so that it is not
# expanded too eagerly and in the wrong context.
# hadolint ignore=SC2016
RUN ldd /usr/local/bin/audiowaveform \
    | tr -s '[:blank:]' '\n' \
    | grep '^/' \
    | xargs -I % sh -c 'mkdir -p $(dirname deps%); cp % deps%;'

##################
# Python builder #
##################

FROM docker.io/python:${API_PY_VERSION} AS builder

# Container optimizations
ENV PYTHONUNBUFFERED=1
ENV PIP_NO_CACHE_DIR=1
ENV PIP_NO_COLOR=1

# - Install system packages needed for building Python dependencies
# - Create a virtualenv inside `/venv`
# - Install PDM to install Python dependencies
RUN apt-get update \
<<<<<<< HEAD
  && apt-get install -yqq --no-install-recommends \
    python3-dev \
    git \
  && apt-get autoremove -y \
=======
  && apt-get install -y python3-dev \
>>>>>>> 27184c16
  && rm -rf /var/lib/apt/lists/* \
  && pip install pdm~=2.14

# Copy subpackages from additional build-context 'packages'
# hadolint ignore=DL3022
COPY --from=packages openverse-attribution /packages/python/openverse-attribution

# Copy the Python project manifest and PDM lockfile into the container
COPY pyproject.toml pdm.lock /

# Pass additional arguments when installing Python packages with PDM
ARG PDM_INSTALL_ARGS='--no-editable'

# Install Python dependencies into a new virtualenv
RUN pdm install --check --frozen-lockfile $PDM_INSTALL_ARGS

#######
# API #
#######

FROM docker.io/python:${API_PY_VERSION}-slim AS api

LABEL org.opencontainers.image.source="https://github.com/WordPress/openverse"

# Container optimizations
ENV PYTHONUNBUFFERED=1
ENV PIP_NO_CACHE_DIR=1
ENV PIP_NO_COLOR=1

# Activate the virtualenv
ENV PATH="/.venv/bin:$PATH"

WORKDIR /api

COPY api/utils/fonts/SourceSansPro-Bold.ttf /usr/share/fonts/truetype/SourceSansPro-Bold.ttf

# Copy virtualenv from the builder image
COPY --from=builder /.venv /.venv

# Copy `audiowaveform` dependencies. This is unreliable as we use
# The `latest` version of the audiowaveform image which may introduce
# dependency changes which *could* have a different directory structure.
# If this step is failing, try adding the logging in this commit to help
# update the dependency paths:
# https://github.com/WordPress/openverse/commit/6cd8e3944a1d4ba7a3e80705b969a6a50eb75b5a
COPY --from=awf /deps/lib/ /lib/
COPY --from=awf /deps/usr/ /usr/

# Copy `audiowaveform` binary
COPY --from=awf /usr/local/bin/audiowaveform /usr/local/bin

# - Install system packages needed for running Python dependencies
#   - libexempi8: required for watermarking
# - Create directory for dumping API logs
RUN apt-get update \
  && apt-get install -yqq --no-install-recommends \
    curl \
    libexempi8 \
    postgresql-client \
  && apt-get autoremove -y \
  && rm -rf /var/lib/apt/lists/* \
  && mkdir -p /var/log/openverse_api/openverse_api.log

# Create a folder for placing static files
RUN mkdir /static

# Create a non-root user, and make it the owner of the static dir created above
RUN useradd --create-home opener \
  && chown -R opener /static
USER opener

# Copy subpackages from additional build-context 'packages'
# hadolint ignore=DL3022
COPY --chown=opener --from=packages openverse-attribution /packages/python/openverse-attribution/

# Copy code into the final image
COPY --chown=opener . /api/

# Collect static assets, these are used by the next stage, `nginx`
RUN env \
  SETUP_ES="False" \
  DJANGO_SECRET_KEY="any string" \
  CANONICAL_DOMAIN="" \
  python manage.py collectstatic

# Add the release version to the docker container
ARG SEMANTIC_VERSION
ENV SEMANTIC_VERSION=$SEMANTIC_VERSION
ENV SENTRY_RELEASE=$SEMANTIC_VERSION

# Exposes
# - 8000: Dev server for API Django app
EXPOSE 8000

# Wait for ES to accept connections
ENTRYPOINT ["./run.sh"]

CMD ["python", "run.py"]

#########
# NGINX #
#########

FROM docker.io/nginx:1.26.0-alpine as nginx

LABEL org.opencontainers.image.source = "https://github.com/WordPress/openverse"

WORKDIR /app

COPY nginx.conf.template /etc/nginx/templates/openverse-api.conf.template

# Copy static files from `api` target
COPY --from=api /static /app/static

# Only environment variables with this prefix will be available in the template
ENV NGINX_ENVSUBST_FILTER="DJANGO_NGINX_"
ENV DJANGO_NGINX_ENVIRONMENT="local"
# Add the release version to the docker container
ARG SEMANTIC_VERSION
ENV DJANGO_NGINX_GIT_REVISION=$SEMANTIC_VERSION<|MERGE_RESOLUTION|>--- conflicted
+++ resolved
@@ -39,14 +39,9 @@
 # - Create a virtualenv inside `/venv`
 # - Install PDM to install Python dependencies
 RUN apt-get update \
-<<<<<<< HEAD
   && apt-get install -yqq --no-install-recommends \
     python3-dev \
-    git \
   && apt-get autoremove -y \
-=======
-  && apt-get install -y python3-dev \
->>>>>>> 27184c16
   && rm -rf /var/lib/apt/lists/* \
   && pip install pdm~=2.14
 
