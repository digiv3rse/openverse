--- conflicted
+++ resolved
@@ -325,22 +325,11 @@
             for item in lock_set
         )
 
-<<<<<<< HEAD
         extra_context = extra_context or {}
         extra_context |= {"locked_reports": locked_reports}
 
         return super().changelist_view(request, extra_context)
 
-    def render_change_form(
-        self, request, context, add=False, change=False, form_url="", obj=None
-    ):
-        context.update({"add": add, "change": change})
-        return super().render_change_form(
-            request, context, add=add, change=change, form_url=form_url, obj=obj
-        )
-
-=======
->>>>>>> 6e8d0bf6
 
 class ImageReportAdmin(MediaReportAdmin):
     media_type = "image"
