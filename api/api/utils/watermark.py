import logging
import os
from enum import Flag, auto
from io import BytesIO
from textwrap import wrap

from django.conf import settings
from rest_framework import status
from rest_framework.exceptions import APIException

import requests
from openverse_attribution.license import License
from PIL import Image, ImageDraw, ImageFont, UnidentifiedImageError
from sentry_sdk import capture_exception


parent_logger = logging.getLogger(__name__)


BREAKPOINT_DIMENSION = 400  # 400px
MARGIN_RATIO = 0.04  # 4%
FONT_RATIO = 0.04  # 4%

FRAME_COLOR = "#fff"  # White frame
TEXT_COLOR = "#000"  # Black text
HEADERS = {
    "User-Agent": settings.OUTBOUND_USER_AGENT_TEMPLATE.format(purpose="Watermark")
}


class UpstreamWatermarkException(APIException):
    status_code = status.HTTP_424_FAILED_DEPENDENCY
    default_detail = (
        "Could not render watermarked image due to upstream provider error."
    )
    default_code = "upstream_watermark_failure"


class Dimension(Flag):
    """This enum represents the two dimensions of an image."""

    HEIGHT = auto()
    WIDTH = auto()
    BOTH = HEIGHT | WIDTH
    NONE = 0


# Utils


def _smaller_dimension(width, height):
    """
    Determine which image dimensions are below the breakpoint dimensions.

    :param width: the width of the image
    :param height: the height of the image
    :return: True if the image is small, False otherwise
    """

    smaller_dimension = Dimension.NONE
    if width < BREAKPOINT_DIMENSION:
        smaller_dimension = smaller_dimension | Dimension.WIDTH
    if height < BREAKPOINT_DIMENSION:
        smaller_dimension = smaller_dimension | Dimension.HEIGHT
    return smaller_dimension


def _get_font_path(monospace=False):
    """
    Return the path to the TTF font file.

    :param monospace: True for monospaced font, False for variable-width font
    :return: the path to the TTF font file
    """

    font_name = "SourceCodePro-Bold.ttf" if monospace else "SourceSansPro-Bold.ttf"
    font_path = os.path.join(os.path.dirname(__file__), "fonts", font_name)

    return font_path


def _fit_in_width(text, font, max_width):
    """
    Break the given text so that it fits in the given space.

    :param text: the text to fit in the limited width
    :param font: the font containing size and other info
    :param max_width: the maximum width the text is allowed to take
    :return: the fitted text
    """

    char_length = font.getlength("x")  # x has the closest to average width
    max_chars = int(
        max_width // char_length
    )  # Must be an integer to be used with `wrap` below

    text = "\n".join(["\n".join(wrap(line, max_chars)) for line in text.split("\n")])

    return text


# Framing


def _create_frame(dimensions):
    """
    Create a frame with the given dimensions.

    :param dimensions: a tuple containing the width and height of the frame
    :return: a white frame with the given dimensions
    """

    return Image.new("RGB", dimensions, FRAME_COLOR)


def _frame_image(image, frame, left_margin, top_margin):
    """
    Fix the image in the frame with the specified spacing.

    :param image: the image to frame
    :param frame: the frame in which to fit the image
    :param left_margin: the margin to the left of the image
    :param top_margin: the margin to the top of the image
    :return: the framed image
    """

    frame.paste(image, (left_margin, top_margin))
    return frame


# Attribution


def _get_attribution_height(text, font):
    draw = ImageDraw.Draw(Image.new("RGB", (0, 0)))
    _, _, _, height = draw.multiline_textbbox((0, 0), text, font)
    return height


# Actions


def _open_image(url):
    """
    Read an image from a URL and convert it into a PIL Image object.

    :param url: the URL from where to read the image
    :return: the PIL image object with the EXIF data
    """
    logger = parent_logger.getChild("_open_image")
    try:
        response = requests.get(url, headers=HEADERS)
        response.raise_for_status()
        img_bytes = BytesIO(response.content)
        img = Image.open(img_bytes)
    except requests.exceptions.RequestException as e:
        capture_exception(e)
        logger.error(f"Error requesting image: {e}")
        raise UpstreamWatermarkException(f"{e}")
    except UnidentifiedImageError as e:
        capture_exception(e)
        logger.error(f"Error loading image data: {e}")
        raise UpstreamWatermarkException(f"{e}")

    return img, img.getexif()


def _print_attribution_on_image(img: Image.Image, image_info):
    """
    Add a frame around the image and put the attribution text on the bottom.

    :param img: the image to frame and attribute
    :param image_info: the information about a particular image
    :return: return the framed and attributed image
    """

    try:
        lic = License(image_info["license"])
    except ValueError:
        return img

    width, height = img.size
    smaller_dimension = _smaller_dimension(width, height)

    if smaller_dimension is Dimension.NONE:
        margin = round(MARGIN_RATIO * min(width, height))
        font_size = round(FONT_RATIO * min(width, height))
        new_width = width
    else:
        margin = round(MARGIN_RATIO * BREAKPOINT_DIMENSION)
        font_size = round(FONT_RATIO * BREAKPOINT_DIMENSION)
        new_width = (
            BREAKPOINT_DIMENSION if Dimension.WIDTH in smaller_dimension else width
        )

    font = ImageFont.truetype(_get_font_path(), size=font_size)

<<<<<<< HEAD
    text = License(
        image_info["license"],
        image_info["license_version"],
    ).get_attribution_text(
        image_info["title"],
        image_info["creator"],
        url=False,
=======
    text = lic.attribution(
        image_info["title"],
        image_info["creator"],
        image_info["license_version"],
        False,
>>>>>>> 5da3e426
    )
    text = _fit_in_width(text, font, new_width)
    attribution_height = _get_attribution_height(text, font)

    frame_width = margin + new_width + margin
    frame_height = margin + height + margin + attribution_height + margin
    left_margin = (frame_width - width) // 2

    frame = _create_frame(
        (
            frame_width,
            frame_height,
        )
    )
    _frame_image(img, frame, left_margin, margin)

    draw = ImageDraw.Draw(frame)
    text_position_x = margin
    text_position_y = margin + height + margin
    draw.text(
        xy=(
            text_position_x,
            text_position_y,
        ),
        text=text,
        font=font,
        fill=TEXT_COLOR,
    )

    return frame


def watermark(image_url, info, draw_frame=True):
    """
    Return a PIL Image with a watermark and embedded metadata.

    :param image_url: The URL of the image.
    :param info: A dictionary with keys title, creator, license, and
    license_version
    :param draw_frame: Whether to draw an attribution frame.
    :returns: A PIL Image and its EXIF data, if included.
    """

    img, exif = _open_image(image_url)
    if not draw_frame:
        return img, exif
    frame = _print_attribution_on_image(img, info)
    return frame, exif<|MERGE_RESOLUTION|>--- conflicted
+++ resolved
@@ -175,7 +175,7 @@
     """
 
     try:
-        lic = License(image_info["license"])
+        lic = License(image_info["license"], image_info["license_version"])
     except ValueError:
         return img
 
@@ -195,21 +195,10 @@
 
     font = ImageFont.truetype(_get_font_path(), size=font_size)
 
-<<<<<<< HEAD
-    text = License(
-        image_info["license"],
-        image_info["license_version"],
-    ).get_attribution_text(
+    text = lic.get_attribution_text(
         image_info["title"],
         image_info["creator"],
         url=False,
-=======
-    text = lic.attribution(
-        image_info["title"],
-        image_info["creator"],
-        image_info["license_version"],
-        False,
->>>>>>> 5da3e426
     )
     text = _fit_in_width(text, font, new_width)
     attribution_height = _get_attribution_height(text, font)
