--- conflicted
+++ resolved
@@ -200,8 +200,7 @@
         methods=["post"],
         serializer_class=ImageReportRequestSerializer,
     )
-<<<<<<< HEAD
-    def report(self, *args, **kwargs):
+    def report(self, request, identifier):
         """
         Report an issue about a specified image to Openverse.
 
@@ -209,11 +208,7 @@
         copyright, contains mature or sensitive content or some other reason.
         """
 
-        return super().report(*args, **kwargs)
-=======
-    def report(self, request, identifier):
         return super().report(request, identifier)
->>>>>>> 59a4411e
 
     # Helper functions
 
